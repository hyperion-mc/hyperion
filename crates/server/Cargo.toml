[package]
name = "server"
version = "0.1.0"
edition = "2021"
authors = ["Andrew Gazelka <andrew.gazelka@gmail.com>"]
readme = "README.md"
publish = false

[features]
trace = ["dep:tracing-subscriber"]
full = ["trace"]
pprof = ["dep:pprof"]
tracy = ["dep:tracing-tracy", "dep:tracing-subscriber"]
trace-simple = ["dep:tracing-subscriber"]
default = ["trace-simple"]


[dependencies]
anyhow = "1.0.81"
tracing = "0.1.40"
serde_json = "1.0.115"
bytes = "1.6.0"

# get terminated by signal SIGBUS (Misaligned address error) without frame-pointer
pprof = { version =  "0.13.0", optional = true , features = ["flamegraph", "frame-pointer"] }

valence_text = { git = "https://github.com/andrewgazelka/valence", branch = "feat-open" }
valence_protocol = { git = "https://github.com/andrewgazelka/valence", features = ["compression"], branch = "feat-open" }
valence_registry = { git = "https://github.com/andrewgazelka/valence", branch = "feat-open" }
valence_anvil = { git = "https://github.com/andrewgazelka/valence", features = ["parsing"], branch = "feat-open" }
valence_server = { git = "https://github.com/andrewgazelka/valence", branch = "feat-open" }
valence_nbt = { git = "https://github.com/andrewgazelka/valence", features = ["serde"], branch = "feat-open" }

generator.workspace = true

#chunk.workspace = true

# no secure alloc
sha2 = "0.10.8"
itertools = "0.12.1"
rand = "0.8.5"
evenio.workspace = true

# todo: how much will adding "sync" wakers hurt performance?
signal-hook = "0.3.17"
uuid = { version = "1.8.0", features = ["v3"] }
rand_distr = "0.4.3"
rayon = "1.10.0"
tracing-subscriber = { version = "0.3.18", features = ["chrono", "env-filter"], optional = true }
tracing-flame = "0.2.0"
ndarray = "0.15.6"
libc = "0.2.153"
spin = "0.9.8"
serde = { version = "1.0.197", features = ["derive"] }
toml = "0.8.12"
bvh.workspace = true
glam.workspace = true
once_cell = "1.19.0"
spin_sleep = "1.2.0"
tracing-tracy = { version = "0.11.0" , optional = true }
no_denormals = "0.1.2"
flate2 = { version = "1.0.28", features = ["zlib-ng"], default-features = false }
clap = { version = "4.5.4", features = ["derive"] }
<<<<<<< HEAD
dirs-next = "2.0.0"
=======
fxhash = "0.2.1"
derive_more = "0.99.17"
socket2 = "0.5.6"
bumpalo = { version = "3.16.0", features = ["allocator_api"] }
libdeflater = "1.20.0"
more-asserts = "0.3.1"
mio = { version = "0.8.11", features = ["net", "os-poll"] }
rayon-local = { version = "0.1.0", path = "../rayon-local" }
>>>>>>> 9dda0fad


[target.'cfg(target_os = "linux")'.dependencies]
io-uring = { git = "https://github.com/andrewgazelka/io-uring", branch = "feat-more-fixed-derive" }

[dev-dependencies]
divan = "0.1.14"
fastrand = "2.0.2"
hex = "0.4.3"
#rust-mc-bot.workspace = true
rustc_version = "0.4.0"
tango-bench = "0.5.0"

#[[bench]]
#name = "many_zombies"
#harness = false

#[[bench]]
#name = "players"
#harness = false

[lints.rust]
#missing_docs= "warn"

[lints.clippy]
complexity = "deny"

nursery = { level = "deny", priority = -1 }
redundant_pub_crate = "allow"

pedantic = { level = "deny", priority = -1 }
cast_possible_truncation = "allow"
cast_possible_wrap = "allow"
cast_precision_loss = "allow"
missing_errors_doc = "allow"
module_name_repetitions = "allow"

perf = "deny"
style = "deny"
suspicious = "deny"

# restriction
#allow_attributes = "deny"
allow_attributes_without_reason = "deny"

[build-dependencies]
rustc_version = "0.4.0"
#missing_docs_in_private_items = "warn"
<|MERGE_RESOLUTION|>--- conflicted
+++ resolved
@@ -61,9 +61,6 @@
 no_denormals = "0.1.2"
 flate2 = { version = "1.0.28", features = ["zlib-ng"], default-features = false }
 clap = { version = "4.5.4", features = ["derive"] }
-<<<<<<< HEAD
-dirs-next = "2.0.0"
-=======
 fxhash = "0.2.1"
 derive_more = "0.99.17"
 socket2 = "0.5.6"
@@ -72,8 +69,7 @@
 more-asserts = "0.3.1"
 mio = { version = "0.8.11", features = ["net", "os-poll"] }
 rayon-local = { version = "0.1.0", path = "../rayon-local" }
->>>>>>> 9dda0fad
-
+dirs-next = "2.0.0"
 
 [target.'cfg(target_os = "linux")'.dependencies]
 io-uring = { git = "https://github.com/andrewgazelka/io-uring", branch = "feat-more-fixed-derive" }
