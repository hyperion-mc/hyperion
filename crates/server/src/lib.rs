--- conflicted
+++ resolved
@@ -26,11 +26,7 @@
 
 use crate::{
     bounding_box::BoundingBox,
-<<<<<<< HEAD
-    net::{init_io_thread, ClientConnection, Packets, GLOBAL_C2S_PACKETS},
-=======
-    net::{start_io_thread, ClientConnection, Connection, Encoder, GLOBAL_C2S_PACKETS},
->>>>>>> 96c5f6c8
+    net::{init_io_thread, ClientConnection, Connection, Encoder, GLOBAL_C2S_PACKETS},
     singleton::{
         encoder::{Broadcast, PacketMetadata, PacketNecessity},
         player_location_lookup::PlayerLocationLookup,
@@ -130,12 +126,6 @@
 #[derive(Event)]
 struct Egress;
 
-<<<<<<< HEAD
-=======
-static SHARED: global::Shared = global::Shared {
-    player_count: AtomicU32::new(0),
-};
-
 pub fn adjust_file_limits(recommended_min: u64) -> std::io::Result<()> {
     let mut limits = libc::rlimit {
         rlim_cur: 0, // Initialize soft limit to 0
@@ -168,7 +158,6 @@
     Ok(())
 }
 
->>>>>>> 96c5f6c8
 pub struct Game {
     shared: Arc<global::Shared>,
     world: World,
