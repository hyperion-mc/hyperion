--- conflicted
+++ resolved
@@ -5,94 +5,6 @@
 use derive_more::{Deref, DerefMut, From};
 use evenio::prelude::Component;
 use libc::iovec;
-<<<<<<< HEAD
-use monoio::{
-    buf::IoVecBuf,
-    io::{
-        AsyncReadRent, AsyncWriteRent, AsyncWriteRentExt, OwnedReadHalf, OwnedWriteHalf, Splitable,
-    },
-    net::{TcpListener, TcpStream},
-    FusionRuntime,
-};
-use serde_json::json;
-use sha2::Digest;
-use tracing::{debug, error, info, instrument, trace, warn};
-use valence_protocol::{
-    decode::PacketFrame,
-    packets::{
-        handshaking::{handshake_c2s::HandshakeNextState, HandshakeC2s},
-        login,
-        login::{LoginHelloC2s, LoginSuccessS2c},
-        status,
-    },
-    uuid::Uuid,
-    Bounded, CompressionThreshold, Decode, Encode, Ident, PacketDecoder, PacketEncoder, VarInt,
-};
-
-use crate::{config, global};
-
-/// Default MiB/s threshold before we start to limit the sending of some packets.
-const DEFAULT_SPEED: u32 = 1024 * 1024;
-
-/// The maximum number of buffers a vectored write can have.
-const MAX_VECTORED_WRITE_BUFS: usize = 16;
-
-/// How long we wait from when we get the first buffer to when we start sending all of the ones we have collected.
-/// This is closely related to [`MAX_VECTORED_WRITE_BUFS`].
-const WRITE_DELAY: Duration = Duration::from_millis(1);
-
-// todo: make sure this is the safe as page size. (I think this is usually 4096)
-/// How much we expand our read buffer each time a packet is too large.
-const READ_BUF_SIZE: usize = 4096;
-
-/// The Minecraft protocol version this library currently targets.
-pub const PROTOCOL_VERSION: i32 = 763;
-
-/// The maximum number of bytes that can be sent in a single packet.
-pub const MAX_PACKET_SIZE: usize = 0x001F_FFFF;
-
-/// The stringified name of the Minecraft version this library currently
-/// targets.
-pub const MINECRAFT_VERSION: &str = "1.20.1";
-
-/// Get a [`Uuid`] based on the given user's name.
-fn offline_uuid(username: &str) -> anyhow::Result<Uuid> {
-    let digest = sha2::Sha256::digest(username);
-
-    #[expect(clippy::indexing_slicing, reason = "sha256 is always 32 bytes")]
-    let slice = &digest[..16];
-
-    Uuid::from_slice(slice).context("failed to create uuid")
-}
-
-mod secret_voice_chat;
-
-/// Sent from the I/O thread when it has established a connection with the player through a handshake
-pub struct ClientConnection {
-    /// The local encoder used by that player
-    pub encoder: Encoder,
-    /// Send channel to send bytes to the player.
-    pub tx: flume::Sender<bytes::Bytes>,
-    /// The name of the player.
-    pub name: Box<str>,
-    /// The UUID of the player.
-    pub uuid: Uuid,
-}
-
-/// Used during handshake to communicate with the client.
-pub struct Io {
-    /// The stream of bytes from the client.
-    stream: TcpStream,
-    /// The decoding buffer and logic
-    dec: PacketDecoder,
-    /// The encoding buffer and logic
-    enc: PacketEncoder,
-    /// The latest frame received from the client.
-    frame: PacketFrame,
-    /// The shared state between the ECS framework and the I/O thread.
-    shared: Arc<global::Shared>,
-}
-=======
 use libdeflater::CompressionLvl;
 use tracing::debug;
 use valence_protocol::{CompressionThreshold, Encode};
@@ -109,7 +21,6 @@
 
 #[cfg(not(target_os = "linux"))]
 mod generic;
->>>>>>> 9dda0fad
 
 #[derive(Debug, Copy, Clone, Component, PartialEq, Eq, Hash)]
 pub struct Fd(
@@ -166,16 +77,6 @@
         self.server.allocate_buffers(buffers);
     }
 
-<<<<<<< HEAD
-    /// Encode a packet.
-    pub fn append_packet<P>(&mut self, pkt: &P) -> anyhow::Result<()>
-    where
-        P: valence_protocol::Packet + Encode,
-    {
-        self.enc.append_packet(pkt)?;
-
-        Ok(())
-=======
     /// Impl with local sends BEFORE broadcasting
     fn write_all<'a>(
         &mut self,
@@ -183,7 +84,6 @@
         writers: impl Iterator<Item = RefreshItems<'a>>,
     ) {
         self.server.write_all(global, writers);
->>>>>>> 9dda0fad
     }
 
     fn submit_events(&mut self) {
@@ -395,52 +295,8 @@
             }
         }
 
-<<<<<<< HEAD
-        let packet = login::LoginQueryRequestS2c {
-            message_id: VarInt(42), // todo
-            channel: Ident::new("voicechat").unwrap(),
-            data: Bounded::default(),
-        };
-
-        // todo: is this corerct?
-        self.send_packet(&packet).await?;
-        
-        let response: login::LoginQueryResponseC2s = self.recv_packet().await?;
-        
-        println!("{response:?}");
-
-        let packet = LoginSuccessS2c {
-            uuid,
-            username: Bounded::from(&*username),
-            properties: Cow::default(),
-        };
-
-        // second
-        self.send_packet(&packet).await?;
-
-        // bound at 1024 packets
-        let (s2c_tx, s2c_rx) = flume::unbounded::<bytes::Bytes>();
-
-        let raw_fd = self.stream.as_raw_fd();
-        let (read, write) = self.stream.into_split();
-
-        let speed = Arc::new(AtomicU32::new(DEFAULT_SPEED));
-
-        let encoder = Encoder {
-            enc: self.enc,
-            deallocate_on_process: false,
-        };
-
-        let mut io_write = IoWrite { write, raw_fd };
-
-        let mut io_read = IoRead {
-            stream: read,
-            dec: self.dec,
-        };
-=======
         to_write.push_back(writer);
     }
->>>>>>> 9dda0fad
 
     pub fn append_pre_compression_packet<P>(&self, pkt: &P, buf: &mut IoBuf) -> anyhow::Result<()>
     where
