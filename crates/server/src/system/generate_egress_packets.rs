use evenio::{
    event::ReceiverMut,
    fetch::{Fetcher, Single},
};
use tracing::instrument;
use valence_protocol::{packets::play, VarInt, Velocity};

use crate::{
    components::EntityReaction,
    events::Gametick,
    net::{Compressor, IoBufs, Packets},
};

fn vel_m_per_tick(input: glam::Vec3) -> Velocity {
    let input = input * 8000.0;
    let input = input.as_i16vec3();
    Velocity::from(input.to_array())
}

#[instrument(skip_all, level = "trace")]
pub fn generate_egress_packets(
    gametick: ReceiverMut<Gametick>,
    mut io: Single<&mut IoBufs>,
    mut connections: Fetcher<(&mut Packets, &mut EntityReaction)>,
    mut compressor: Single<&mut Compressor>,
) {
    let mut gametick = gametick.event;
    connections.iter_mut().for_each(|(packets, reaction)| {
        if reaction.velocity.x.abs() > 0.01 || reaction.velocity.z.abs() > 0.01 {
            let vel = reaction.velocity;
            // vel *= 10.0;
            let velocity = vel_m_per_tick(vel);

<<<<<<< HEAD
            encoder
                .append_packet(&play::EntityVelocityUpdateS2c {
                    entity_id: VarInt(0), // 0 is always self as the join packet we are giving 0
                    velocity,
                })
=======
            packets
                .append(
                    &play::EntityVelocityUpdateS2c {
                        entity_id: VarInt(0), // 0 is always self as the join packet we are giving 0
                        velocity,
                    },
                    io.one(),
                    gametick.scratch.one(),
                    compressor.one(),
                )
>>>>>>> 9dda0fad
                .unwrap();
        }

        *reaction = EntityReaction::default();
    });
}<|MERGE_RESOLUTION|>--- conflicted
+++ resolved
@@ -31,13 +31,6 @@
             // vel *= 10.0;
             let velocity = vel_m_per_tick(vel);
 
-<<<<<<< HEAD
-            encoder
-                .append_packet(&play::EntityVelocityUpdateS2c {
-                    entity_id: VarInt(0), // 0 is always self as the join packet we are giving 0
-                    velocity,
-                })
-=======
             packets
                 .append(
                     &play::EntityVelocityUpdateS2c {
@@ -48,7 +41,6 @@
                     gametick.scratch.one(),
                     compressor.one(),
                 )
->>>>>>> 9dda0fad
                 .unwrap();
         }
 
