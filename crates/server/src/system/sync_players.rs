--- conflicted
+++ resolved
@@ -43,54 +43,6 @@
     #[expect(clippy::mut_mut, reason = "I do not know a way around this")]
     let scratch = &mut gametick.scratch;
 
-<<<<<<< HEAD
-                        let _ = encoder.append_packet(&play::HealthUpdateS2c {
-                            health: *current_health,
-                            food: VarInt(20),
-                            food_saturation: 5.0,
-                        });
-
-                        if current_health < previous_health {
-                            encoder
-                                .append_packet(&play::PlaySoundS2c {
-                                    id: SoundId::Reference { id: HURT_SOUND },
-                                    category: SoundCategory::Player,
-                                    position: (pose.position * 8.00).as_ivec3(),
-                                    volume: 1.0,
-                                    pitch: 1.0,
-                                    seed: 0,
-                                })
-                                .unwrap();
-                            // encoder
-                            //     .encode(&play::PlaySoundFromEntityS2c {
-                            //         id: HURT_SOUND,
-                            //         // TODO: Check if these hurt sound settings are correct
-                            //         category: SoundCategory::Player,
-                            //         entity_id,
-                            //         volume: 1.0,
-                            //         pitch: 1.0,
-                            //         seed: 1,
-                            //     })
-                            //     .unwrap();
-                        }
-                    }
-
-                    // TODO: Adding these effects don't work for some reason
-                    if previous_absorption.end_tick != current_absorption.end_tick {
-                        let _ = encoder.append_packet(&play::EntityStatusEffectS2c {
-                            entity_id,
-                            effect_id: ABSORPTION,
-                            amplifier: 0,
-                            duration: dbg!(VarInt((current_absorption.end_tick - tick) as i32)),
-                            flags: play::entity_status_effect_s2c::Flags::new()
-                                .with_show_icon(true),
-                            factor_codec: None,
-                        });
-                    }
-
-                    if previous_regeneration.end_tick != current_regeneration.end_tick {
-                        let _ = encoder.append_packet(&play::EntityStatusEffectS2c {
-=======
     let scratch = scratch.one();
     let compressor = compressor.one();
 
@@ -151,7 +103,6 @@
                 if previous_regeneration.end_tick != current_regeneration.end_tick {
                     let _ = packets.append(
                         &play::EntityStatusEffectS2c {
->>>>>>> 9dda0fad
                             entity_id,
                             effect_id: REGENERATION,
                             amplifier: 1,
@@ -165,15 +116,6 @@
                         compressor,
                     );
                 }
-<<<<<<< HEAD
-                (PlayerState::Alive { .. }, PlayerState::Dead { respawn_tick }) => {
-                    let _ = encoder.append_packet(&play::GameStateChangeS2c {
-                        kind: play::game_state_change_s2c::GameEventKind::ChangeGameMode,
-                        value: SPECTATOR,
-                    });
-                    // The title is repeatedly sent so it doesn't fade away after a few seconds
-                    let _ = encoder.append_packet(&play::TitleS2c {
-=======
             }
             (Vitals::Alive { .. }, Vitals::Dead { respawn_tick }) => {
                 let _ = packets.append(
@@ -188,7 +130,6 @@
                 // The title is repeatedly sent so it doesn't fade away after a few seconds
                 let _ = packets.append(
                     &play::TitleS2c {
->>>>>>> 9dda0fad
                         title_text: "YOU DIED!".into_text().color(Color::RED).into(),
                     },
                     io,
@@ -196,49 +137,13 @@
                     compressor,
                 );
 
-<<<<<<< HEAD
-                    let seconds_remaining = (respawn_tick - tick) as f32 / 20.0;
-                    let _ = encoder.append_packet(&play::SubtitleS2c {
-=======
                 let seconds_remaining = (*respawn_tick - tick) as f32 / 20.0;
                 let _ = packets.append(
                     &play::SubtitleS2c {
->>>>>>> 9dda0fad
                         subtitle_text: ("Respawning in ".into_text()
                             + format!("{seconds_remaining:.2}").color(Color::RED)
                             + " seconds")
                             .into(),
-<<<<<<< HEAD
-                    });
-
-                    encoder
-                        .append_packet(&play::PlaySoundS2c {
-                            id: SoundId::Reference { id: HURT_SOUND },
-                            category: SoundCategory::Player,
-                            position: (pose.position * 8.00).as_ivec3(),
-                            volume: 1.0,
-                            pitch: 1.0,
-                            seed: 0,
-                        })
-                        .unwrap();
-                }
-                (PlayerState::Dead { .. }, PlayerState::Alive { health, .. }) => {
-                    let _ = encoder.append_packet(&play::ClearTitleS2c { reset: true });
-                    let _ = encoder.append_packet(&play::GameStateChangeS2c {
-                        kind: play::game_state_change_s2c::GameEventKind::ChangeGameMode,
-                        value: SURVIVAL,
-                    });
-                    let _ = encoder.append_packet(&play::HealthUpdateS2c {
-                        health: *health,
-                        food: VarInt(20),
-                        food_saturation: 5.0,
-                    });
-                    // TODO: Update absorption and regeneration
-                }
-                (PlayerState::Dead { .. }, PlayerState::Dead { respawn_tick }) => {
-                    let seconds_remaining = (respawn_tick - tick) as f32 / 20.0;
-                    let _ = encoder.append_packet(&play::SubtitleS2c {
-=======
                     },
                     io,
                     scratch,
@@ -291,7 +196,6 @@
                 let seconds_remaining = (*respawn_tick - tick) as f32 / 20.0;
                 let _ = packets.append(
                     &play::SubtitleS2c {
->>>>>>> 9dda0fad
                         subtitle_text: ("Respawning in ".into_text()
                             + format!("{seconds_remaining:.2}").color(Color::RED)
                             + " seconds")
