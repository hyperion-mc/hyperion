use evenio::{
    entity::EntityId,
    event::Receiver,
    fetch::{Fetcher, Single},
};
use tracing::{instrument, warn};

use crate::{
<<<<<<< HEAD
    global::Global,
    net::GLOBAL_C2S_PACKETS,
    packets,
    singleton::{
        broadcast::{BroadcastBuf, PacketMetadata},
        player_uuid_lookup::PlayerUuidLookup,
    },
    system::IngressSender,
    FullEntityPose, Gametick, Player,
=======
    net::GLOBAL_C2S_PACKETS, packets, singleton::player_uuid_lookup::PlayerUuidLookup,
    system::IngressSender, FullEntityPose, Gametick, Player,
>>>>>>> 2531c5fc
};

// The `Receiver<Tick>` parameter tells our handler to listen for the `Tick` event.
#[instrument(skip_all, level = "trace")]
pub fn ingress(
    _: Receiver<Gametick>,
    global: Single<&Global>,
    mut fetcher: Fetcher<(EntityId, &mut Player, &mut FullEntityPose)>,
    lookup: Single<&PlayerUuidLookup>,
    mut sender: IngressSender,
) {
    // uuid to entity id map

    let packets: Vec<_> = core::mem::take(&mut *GLOBAL_C2S_PACKETS.lock());

    for packet in packets {
        let id = packet.user;
        let Some(&player_id) = lookup.get(&id) else {
            return;
        };

        let Ok((_, player, position)) = fetcher.get_mut(player_id) else {
            return;
        };

        let packet = packet.packet;

        if let Err(e) = packets::switch(packet, &global, player_id, player, position, &mut sender) {
            let reason = format!("error: {e}");

            // todo: handle error
            // let _ = player.packets.writer.send_chat_message(&reason);

            warn!("invalid packet: {reason}");
        }
    }
}<|MERGE_RESOLUTION|>--- conflicted
+++ resolved
@@ -6,20 +6,9 @@
 use tracing::{instrument, warn};
 
 use crate::{
-<<<<<<< HEAD
-    global::Global,
-    net::GLOBAL_C2S_PACKETS,
-    packets,
-    singleton::{
-        broadcast::{BroadcastBuf, PacketMetadata},
-        player_uuid_lookup::PlayerUuidLookup,
-    },
-    system::IngressSender,
-    FullEntityPose, Gametick, Player,
-=======
-    net::GLOBAL_C2S_PACKETS, packets, singleton::player_uuid_lookup::PlayerUuidLookup,
-    system::IngressSender, FullEntityPose, Gametick, Player,
->>>>>>> 2531c5fc
+    global::Global, net::GLOBAL_C2S_PACKETS, packets,
+    singleton::player_uuid_lookup::PlayerUuidLookup, system::IngressSender, FullEntityPose,
+    Gametick, Player,
 };
 
 // The `Receiver<Tick>` parameter tells our handler to listen for the `Tick` event.
