use arrayvec::ArrayVec;
use derive_more::From;
use evenio::{
    event::{Despawn, Event, EventMut, Insert, Receiver, Sender, Spawn},
    fetch::{Fetcher, Single},
    prelude::{EntityId, ReceiverMut},
    world::World,
};
use fxhash::FxHashMap;
use rayon::iter::{IntoParallelRefMutIterator, ParallelIterator};
use rayon_local::RayonLocal;
use serde_json::json;
use tracing::{info, instrument, trace, warn};
use valence_protocol::{
    decode::PacketFrame,
    packets,
    packets::{handshaking::handshake_c2s::HandshakeNextState, login, login::LoginCompressionS2c},
    Packet, VarInt,
};

use crate::{
    event::{self, UpdateSelectedSlot},
    global::Global,
    net::{Server, ServerDef, ServerEvent},
    singleton::fd_lookup::FdLookup,
};

mod player_packet_buffer;

use crate::{
    components::{FullEntityPose, ImmuneStatus, KeepAlive, LoginState, Vitals},
    net::{buffers::BufferAllocator, Compose, Fd, Packets, MINECRAFT_VERSION, PROTOCOL_VERSION},
    packets::PacketSwitchQuery,
    singleton::player_id_lookup::EntityIdLookup,
    system::ingress::player_packet_buffer::DecodeBuffer,
};

pub type IngressSender<'a> = Sender<
    'a,
    (
        event::PlayerInit,
        event::KickPlayer,
        event::InitEntity,
        event::SwingArm,
        event::AttackEntity,
        event::BlockStartBreak,
        event::BlockAbortBreak,
        event::BlockFinishBreak,
<<<<<<< HEAD
        (event::Command, event::PoseUpdate, UpdateSelectedSlot),
=======
        event::Command,
        event::PoseUpdate,
>>>>>>> 0761bed7
    ),
>;

#[derive(Event)]
pub struct AddPlayer {
    fd: Fd,
}

#[derive(Event)]
pub struct RemovePlayer {
    fd: Fd,
}

// todo: do we really need three different lifetimes here?
#[derive(Event)]
pub struct RecvDataBulk<'a> {
    elements: FxHashMap<Fd, ArrayVec<&'a [u8], 16>>,
}

#[derive(Event)]
pub struct SentData {
    decrease_count: FxHashMap<Fd, u8>,
}

#[instrument(skip_all, level = "trace")]
pub fn generate_ingress_events(world: &mut World, server: &mut Server) {
    let mut decrease_count = FxHashMap::default();

    let mut recv_data_elements: FxHashMap<Fd, ArrayVec<&[u8], 16>> = FxHashMap::default();

    for event in server.drain() {
        match event {
            ServerEvent::AddPlayer { fd } => {
                world.send(AddPlayer { fd });
            }
            ServerEvent::RemovePlayer { fd } => {
                world.send(RemovePlayer { fd });
            }
            ServerEvent::RecvData { fd, data } => {
                recv_data_elements.entry(fd).or_default().push(data);
            }
            ServerEvent::SentData { fd } => {
                decrease_count
                    .entry(fd)
                    .and_modify(|x| *x += 1)
                    .or_insert(1);
            }
        }
    }

    world.send(SentData { decrease_count });
    world.send(RecvDataBulk {
        elements: recv_data_elements,
    });
}

// The `Receiver<Tick>` parameter tells our handler to listen for the `Tick` event.
#[instrument(skip_all, level = "trace")]
#[allow(clippy::too_many_arguments, reason = "todo")]
pub fn add_player(
    r: ReceiverMut<AddPlayer>,
    mut fd_lookup: Single<&mut FdLookup>,
    allocator: Single<&mut BufferAllocator>,
    mut sender: Sender<(
        Spawn,
        Insert<LoginState>,
        Insert<DecodeBuffer>,
        Insert<Fd>,
        Insert<Packets>,
    )>,
) {
    let event = r.event;

    let new_player = sender.spawn();
    sender.insert(new_player, LoginState::Handshake);
    sender.insert(new_player, DecodeBuffer::default());

    let allocator = allocator.0;

    sender.insert(new_player, Packets::new(allocator).unwrap());
    let fd = event.fd;
    sender.insert(new_player, fd);

    fd_lookup.insert(fd, new_player);
    trace!("got a player with fd {:?}", fd);
}

// The `Receiver<Tick>` parameter tells our handler to listen for the `Tick` event.
#[instrument(skip_all, level = "trace")]
#[allow(clippy::too_many_arguments, reason = "todo")]
pub fn remove_player(
    r: ReceiverMut<RemovePlayer>,
    mut fd_lookup: Single<&mut FdLookup>,
    mut sender: Sender<Despawn>,
) {
    let event = r.event;

    let fd = event.fd;
    let Some(id) = fd_lookup.remove(&fd) else {
        warn!("tried to remove player with fd {fd:?} but it seemed to already be removed",);
        return;
    };

    sender.despawn(id);

    trace!("removed a player with fd {:?}", fd);
}

// The `Receiver<Tick>` parameter tells our handler to listen for the `Tick` event.
#[instrument(skip_all, level = "trace")]
#[allow(clippy::too_many_arguments, reason = "todo")]
pub fn sent_data(
    r: Receiver<SentData>,
    mut players: Fetcher<&mut Packets>,
    fd_lookup: Single<&FdLookup>,
) {
    let event = r.event;

    // todo: par iter
    event.decrease_count.iter().for_each(|(fd, count)| {
        let Some(&id) = fd_lookup.get(fd) else {
            warn!(
                "tried to get id for fd {:?} but it seemed to already be removed",
                fd
            );
            return;
        };

        let Ok(pkts) = players.get_mut(id) else {
            warn!(
                "tried to get pkts for id {:?} but it seemed to already be removed",
                id
            );
            return;
        };

        pkts.set_successfully_sent(*count);
    });
}

#[derive(From)]
pub enum SendElem {
    PlayerInit(event::PlayerInit),
    KickPlayer(event::KickPlayer),
    InitEntity(event::InitEntity),
    SwingArm(event::SwingArm),
    AttackEntity(event::AttackEntity),
    BlockStartBreak(event::BlockStartBreak),
    BlockAbortBreak(event::BlockAbortBreak),
    BlockFinishBreak(event::BlockFinishBreak),
    Command(event::Command),
    PoseUpdate(event::PoseUpdate),
}

#[instrument(skip_all, level = "trace")]
#[allow(clippy::too_many_arguments, reason = "todo")]
pub fn recv_data(
    r: ReceiverMut<RecvDataBulk>,
    fd_lookup: Single<&mut FdLookup>,
    global: Single<&Global>,
    mut players: Fetcher<(
        &mut LoginState,
        &mut DecodeBuffer,
        &mut Packets,
        &Fd,
        Option<&mut FullEntityPose>,
        Option<&mut Vitals>,
        Option<&mut KeepAlive>,
        Option<&mut ImmuneStatus>,
    )>,
    id_lookup: Single<&EntityIdLookup>,
    mut real_sender: IngressSender,
    compose: Compose,
) {
    let event = EventMut::take(r.event);

    let send_events = RayonLocal::init(Vec::new);
    let elements = event.elements;

    players.par_iter_mut().for_each(
        |(
            login_state,
            decoder,
            packets,
            fd,
            mut pose,
            mut vitals,
            mut keep_alive,
            mut immunity,
        )| {
            let Some(data) = elements.get(fd) else {
                return;
            };

            for &data in data {
                trace!("got data: {data:?}");
                let Some(&id) = fd_lookup.get(fd) else {
                    warn!("got data for fd that is not in the fd lookup: {fd:?}");
                    return;
                };

                decoder.queue_slice(data);

                let scratch = compose.scratch.get_local();
                let mut scratch = scratch.borrow_mut();
                let scratch = &mut *scratch;

                let sender = send_events.get_local_raw();
                let sender = unsafe { &mut *sender.get() };

                // todo: error  on low compression: "decompressed packet length of 2 is <= the compression threshold of 2"
                while let Some(frame) = decoder.try_next_packet(scratch).unwrap() {
                    match *login_state {
                        LoginState::Handshake => process_handshake(login_state, &frame).unwrap(),
                        LoginState::Status => {
                            process_status(login_state, &frame, packets).unwrap();
                        }
                        LoginState::Terminate => {
                            // // todo: does this properly terminate the connection? I don't think so probably
                            // let Some(id) = fd_lookup.remove(&fd) else {
                            //     return;
                            // };
                            //
                            // sender.despawn(id);
                        }
                        LoginState::Login => {
                            process_login(
                                id,
                                login_state,
                                &frame,
                                packets,
                                decoder,
                                &global,
                                sender,
                            )
                            .unwrap();
                        }
                        LoginState::TransitioningPlay { .. } | LoginState::Play => {
                            if let LoginState::TransitioningPlay {
                                packets_to_transition,
                            } = login_state
                            {
                                if *packets_to_transition == 0 {
                                    *login_state = LoginState::Play;
                                } else {
                                    *packets_to_transition -= 1;
                                }
                            }

                            if let Some((pose, vitals, keep_alive, immunity)) = itertools::izip!(
                                pose.as_mut(),
                                vitals.as_mut(),
                                keep_alive.as_mut(),
                                immunity.as_mut()
                            )
                            .next()
                            {
                                let mut query = PacketSwitchQuery {
                                    id,
                                    pose,
                                    vitals,
                                    keep_alive,
                                    immunity,
                                };

                                crate::packets::switch(
                                    frame, &global, sender, &id_lookup, &mut query,
                                )
                                .unwrap();
                            }
                        }
                    }
                }
            }
        },
    );

    for elem in send_events.into_iter().flatten() {
        match elem {
            SendElem::PlayerInit(event) => {
                real_sender.send(event);
            }
            SendElem::KickPlayer(event) => {
                real_sender.send(event);
            }
            SendElem::InitEntity(event) => {
                real_sender.send(event);
            }
            SendElem::SwingArm(event) => {
                real_sender.send(event);
            }
            SendElem::AttackEntity(event) => {
                real_sender.send(event);
            }
            SendElem::BlockStartBreak(event) => {
                real_sender.send(event);
            }
            SendElem::BlockAbortBreak(event) => {
                real_sender.send(event);
            }
            SendElem::BlockFinishBreak(event) => {
                real_sender.send(event);
            }
            SendElem::Command(event) => {
                real_sender.send(event);
            }
            SendElem::PoseUpdate(event) => {
                real_sender.send(event);
            }
        }
    }

    // this is important so broadcast order is not before player gets change to play
}

fn process_handshake(login_state: &mut LoginState, packet: &PacketFrame) -> anyhow::Result<()> {
    debug_assert!(*login_state == LoginState::Handshake);

    let handshake: packets::handshaking::HandshakeC2s = packet.decode()?;

    trace!("received handshake: {:?}", handshake);

    // todo: check version is correct

    match handshake.next_state {
        HandshakeNextState::Status => {
            *login_state = LoginState::Status;
        }
        HandshakeNextState::Login => {
            *login_state = LoginState::Login;
        }
    }

    Ok(())
}

#[allow(clippy::too_many_arguments, reason = "todo del")]
fn process_login(
    id: EntityId,
    login_state: &mut LoginState,
    packet: &PacketFrame,
    packets: &mut Packets,
    decoder: &mut DecodeBuffer,
    global: &Global,
    sender: &mut Vec<SendElem>,
) -> anyhow::Result<()> {
    debug_assert!(*login_state == LoginState::Login);

    let login::LoginHelloC2s { username, .. } = packet.decode()?;

    trace!("received LoginHello for {username}");

    let username = username.0;

    let pkt = LoginCompressionS2c {
        threshold: VarInt(global.shared.compression_threshold.0),
    };

    packets.append_pre_compression_packet(&pkt)?;

    decoder.set_compression(global.shared.compression_threshold);

    let username = Box::from(username);

    sender.push(
        event::PlayerInit {
            target: id,
            username,
            pose: FullEntityPose::player(),
        }
        .into(),
    );

    // todo: impl rest
    *login_state = LoginState::TransitioningPlay {
        packets_to_transition: 5,
    };

    Ok(())
}

fn process_status(
    login_state: &mut LoginState,
    packet: &PacketFrame,
    packets: &mut Packets,
) -> anyhow::Result<()> {
    debug_assert!(*login_state == LoginState::Status);

    #[allow(clippy::single_match, reason = "todo del")]
    match packet.id {
        packets::status::QueryRequestC2s::ID => {
            let query_request: packets::status::QueryRequestC2s = packet.decode()?;

            // https://wiki.vg/Server_List_Ping#Response
            let json = json!({
                "version": {
                    "name": MINECRAFT_VERSION,
                    "protocol": PROTOCOL_VERSION,
                },
                "players": {
                    "online": 1,
                    "max": 32,
                    "sample": [],
                },
                "description": "something"
            });

            let json = serde_json::to_string_pretty(&json)?;

            let send = packets::status::QueryResponseS2c { json: &json };

            info!("sent query response: {query_request:?}");
            //
            packets.append_pre_compression_packet(&send)?;
        }

        packets::status::QueryPingC2s::ID => {
            let query_ping: packets::status::QueryPingC2s = packet.decode()?;

            let payload = query_ping.payload;

            let send = packets::status::QueryPongS2c { payload };

            packets.append_pre_compression_packet(&send)?;

            info!("sent query pong: {query_ping:?}");
            *login_state = LoginState::Terminate;
        }

        _ => panic!("unexpected packet id: {}", packet.id),
    }

    // todo: check version is correct

    Ok(())
}<|MERGE_RESOLUTION|>--- conflicted
+++ resolved
@@ -46,12 +46,9 @@
         event::BlockStartBreak,
         event::BlockAbortBreak,
         event::BlockFinishBreak,
-<<<<<<< HEAD
-        (event::Command, event::PoseUpdate, UpdateSelectedSlot),
-=======
         event::Command,
         event::PoseUpdate,
->>>>>>> 0761bed7
+        UpdateSelectedSlot,
     ),
 >;
 
@@ -204,6 +201,7 @@
     BlockFinishBreak(event::BlockFinishBreak),
     Command(event::Command),
     PoseUpdate(event::PoseUpdate),
+    UpdateSelectedSlot(event::UpdateSelectedSlot),
 }
 
 #[instrument(skip_all, level = "trace")]
@@ -361,6 +359,7 @@
             SendElem::PoseUpdate(event) => {
                 real_sender.send(event);
             }
+            SendElem::UpdateSelectedSlot(event) => real_sender.send(event),
         }
     }
 
