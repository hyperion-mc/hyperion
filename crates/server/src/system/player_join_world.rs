use std::{borrow::Cow, collections::BTreeSet, io::Write};

use chunk::{
    bit_width,
    chunk::{BiomeContainer, BlockStateContainer, SECTION_BLOCK_COUNT},
};
use evenio::prelude::*;
use itertools::Itertools;
use tracing::{debug, info, instrument};
use valence_protocol::{
    game_mode::OptGameMode,
    ident,
    math::DVec3,
    nbt::{compound, List},
    packets::{
        play,
        play::{
            player_list_s2c::PlayerListActions, player_position_look_s2c::PlayerPositionLookFlags,
            GameJoinS2c,
        },
    },
    text::IntoText,
    BlockPos, BlockState, ByteAngle, ChunkPos, Encode, FixedArray, GameMode, Ident, PacketEncoder,
    VarInt,
};
use valence_registry::{biome::BiomeId, BiomeRegistry, RegistryCodec, RegistryIdx};

use crate::{
    bits::BitStorage,
    chunk::heightmap,
    config,
<<<<<<< HEAD
    global::Global,
=======
    net::Encoder,
>>>>>>> 96c5f6c8
    singleton::{
        encoder::{Broadcast, PacketMetadata},
        player_lookup::PlayerUuidLookup,
    },
    system::init_entity::spawn_packet,
    FullEntityPose, MinecraftEntity, Player, PlayerJoinWorld, Uuid,
};

#[derive(Query, Debug)]
pub(crate) struct EntityQuery<'a> {
    id: EntityId,
    uuid: &'a Uuid,
    pose: &'a FullEntityPose,
    _player: With<&'static MinecraftEntity>,
}

// todo: clean up player_join_world; the file is super super super long and hard to understand
#[instrument(skip_all)]
pub fn player_join_world(
    // todo: I doubt &mut Player will work here due to aliasing
    r: Receiver<PlayerJoinWorld, (EntityId, &Player, &Uuid, &mut Encoder)>,
    entities: Fetcher<EntityQuery>,
<<<<<<< HEAD
    global: Single<&Global>,
=======
    players: Fetcher<(EntityId, &Player, &Uuid, &FullEntityPose)>,
>>>>>>> 96c5f6c8
    lookup: Single<&mut PlayerUuidLookup>,
    encoder: Single<&mut Broadcast>,
) {
    static CACHED_DATA: once_cell::sync::Lazy<bytes::Bytes> = once_cell::sync::Lazy::new(|| {
        let mut encoder = PacketEncoder::new();

        info!("Caching world data for new players");
        inner(&mut encoder).unwrap();

        let bytes = encoder.take();
        bytes.freeze()
    });

    let buf = encoder.0.get_round_robin();

    let (id, current_player, uuid, encoder) = r.query;

<<<<<<< HEAD
    global
        .0
        .shared
        .player_count
        .fetch_add(1, std::sync::atomic::Ordering::Relaxed);

    // if let Err(e) = inner(player, entities) {
    //     s.send(KickPlayer {
    //         target: id,
    //         reason: format!("Failed to join world: {e}"),
    //     });
    //
    //     return;
    // }

    let entity_id = VarInt(id.index().0 as i32);
=======
    lookup.0.insert(uuid.0, id);
>>>>>>> 96c5f6c8

    let entries = &[play::player_list_s2c::PlayerListEntry {
        player_uuid: uuid.0,
        username: &current_player.name,
        properties: Cow::Borrowed(&[]),
        chat_data: None,
        listed: true,
        ping: 0,
        game_mode: GameMode::Creative,
        display_name: Some("SomeBot".into_cow_text()),
    }];

    let info = play::PlayerListS2c {
        actions: PlayerListActions::default().with_add_player(true),
        entries: Cow::Borrowed(entries),
    };

    buf.append_packet(&info, PacketMetadata::REQUIRED).unwrap();

    let text = valence_protocol::packets::play::GameMessageS2c {
        chat: format!("{} joined the world", current_player.name).into_cow_text(),
        overlay: false,
    };

    buf.append_packet(&text, PacketMetadata::REQUIRED).unwrap();

    encoder.append(&CACHED_DATA);

    for entity in entities {
        let pkt = spawn_packet(entity.id, *entity.uuid, entity.pose);
        encoder.encode(&pkt).unwrap();
    }

    // todo: cache
    let entries = players
        .iter()
        .map(
            |(_, player, uuid, _)| play::player_list_s2c::PlayerListEntry {
                player_uuid: uuid.0,
                username: &player.name,
                properties: Cow::Borrowed(&[]),
                chat_data: None,
                listed: true,
                ping: 0,
                game_mode: GameMode::Creative,
                display_name: Some("SomeBot".into_cow_text()),
            },
        )
        .collect::<Vec<_>>();

    encoder
        .encode(&play::PlayerListS2c {
            actions: PlayerListActions::default().with_add_player(true),
            entries: Cow::Owned(entries),
        })
        .unwrap();

    // todo: cache
    for (id, _, uuid, pose) in &players {
        let entity_id = VarInt(id.index().0 as i32);

        let pkt = play::PlayerSpawnS2c {
            entity_id,
            player_uuid: uuid.0,
            position: pose.position.as_dvec3(),
            yaw: ByteAngle::from_degrees(pose.yaw),
            pitch: ByteAngle::from_degrees(pose.pitch),
        };
        encoder.encode(&pkt).unwrap();
    }

    SHARED
        .player_count
        .fetch_add(1, std::sync::atomic::Ordering::Relaxed);

    let entity_id = VarInt(id.index().0 as i32);

    let dx = fastrand::f64().mul_add(10.0, -5.0);
    let dz = fastrand::f64().mul_add(10.0, -5.0);

    let spawn_player = play::PlayerSpawnS2c {
        entity_id,
        player_uuid: uuid.0,
        position: DVec3::new(dx, 30.0, dz),
        yaw: ByteAngle(0),
        pitch: ByteAngle(0),
    };

    buf.append_packet(&spawn_player, PacketMetadata::REQUIRED)
        .unwrap();

    info!("Player {} joined the world", current_player.name);
}

fn write_block_states(states: &BlockStateContainer, writer: &mut impl Write) -> anyhow::Result<()> {
    states.encode_mc_format(
        writer,
        |b| b.to_raw().into(),
        4,
        8,
        bit_width(BlockState::max_raw().into()),
    )?;
    Ok(())
}

fn write_biomes(biomes: &BiomeContainer, writer: &mut impl Write) -> anyhow::Result<()> {
    biomes.encode_mc_format(
        writer,
        |b| b.to_index() as u64,
        0,
        3,
        6, // bit_width(info.biome_registry_len - 1),
    )?;
    Ok(())
}

trait Array3d {
    type Item;
    #[expect(dead_code, reason = "unused")]
    fn get3(&self, x: usize, y: usize, z: usize) -> &Self::Item;
    fn get3_mut(&mut self, x: usize, y: usize, z: usize) -> &mut Self::Item;
}

#[expect(
    clippy::indexing_slicing,
    reason = "the signature of the trait allows for panics"
)]
impl<T, const N: usize> Array3d for [T; N] {
    type Item = T;

    fn get3(&self, x: usize, y: usize, z: usize) -> &Self::Item {
        &self[x + z * 16 + y * 16 * 16]
    }

    fn get3_mut(&mut self, x: usize, y: usize, z: usize) -> &mut Self::Item {
        &mut self[x + z * 16 + y * 16 * 16]
    }
}

pub fn send_keep_alive(encoder: &mut PacketEncoder) -> anyhow::Result<()> {
    let pkt = valence_protocol::packets::play::KeepAliveS2c {
        // The ID can be set to zero because it doesn't matter
        id: 0,
    };

    encoder.append_packet(&pkt)?;

    Ok(())
}

pub fn send_game_join_packet(encoder: &mut PacketEncoder) -> anyhow::Result<()> {
    // recv ack

    let codec = RegistryCodec::default();

    let registry_codec = crate::net::registry_codec_raw(&codec)?;

    let dimension_names: BTreeSet<Ident<Cow<str>>> = codec
        .registry(BiomeRegistry::KEY)
        .iter()
        .map(|value| value.name.as_str_ident().into())
        .collect();

    let dimension_name = ident!("overworld");
    // let dimension_name: Ident<Cow<str>> = chunk_layer.dimension_type_name().into();

    let pkt = GameJoinS2c {
        entity_id: 0,
        is_hardcore: false,
        dimension_names: Cow::Owned(dimension_names),
        registry_codec: Cow::Borrowed(&registry_codec),
        max_players: config::CONFIG.max_players.into(),
        view_distance: config::CONFIG.view_distance.into(), // max view distance
        simulation_distance: config::CONFIG.simulation_distance.into(),
        reduced_debug_info: false,
        enable_respawn_screen: false,
        dimension_name: dimension_name.into(),
        hashed_seed: 0,
        game_mode: GameMode::Creative,
        is_flat: false,
        last_death_location: None,
        portal_cooldown: 60.into(),
        previous_game_mode: OptGameMode(Some(GameMode::Creative)),
        dimension_type_name: "minecraft:overworld".try_into()?,
        is_debug: false,
    };

    encoder.append_packet(&pkt)?;

    Ok(())
}

fn send_commands(encoder: &mut PacketEncoder) -> anyhow::Result<()> {
    // https://wiki.vg/Command_Data
    use valence_protocol::packets::play::command_tree_s2c::{
        CommandTreeS2c, Node, NodeData, Parser,
    };

    // id 0
    let root = Node {
        data: NodeData::Root,
        executable: false,
        children: vec![VarInt(1), VarInt(3)],
        redirect_node: None,
    };

    // id 1
    let spawn = Node {
        data: NodeData::Literal {
            name: "spawn".to_owned(),
        },
        executable: true,
        children: vec![VarInt(2)],
        redirect_node: None,
    };

    // id 2
    let spawn_arg = Node {
        data: NodeData::Argument {
            name: "position".to_owned(),
            parser: Parser::BlockPos,
            suggestion: None,
        },
        executable: true,
        children: vec![],
        redirect_node: None,
    };

    // id 3 = "killall"
    let clear = Node {
        data: NodeData::Literal {
            name: "ka".to_owned(),
        },
        executable: true,
        children: vec![],
        redirect_node: None,
    };

    // id 4 = "ka" replace with "killall"
    // let ka = Node {
    //     data: NodeData::Literal {
    //         name: "ka".to_owned(),
    //     },
    //     executable: false,
    //     children: vec![],
    //     redirect_node: Some(VarInt(3)),
    // };

    encoder.append_packet(&CommandTreeS2c {
        commands: vec![root, spawn, spawn_arg, clear],
        root_index: VarInt(0),
    })?;

    Ok(())
}

fn air_section() -> Vec<u8> {
    let mut section_bytes = Vec::new();
    0_u16.encode(&mut section_bytes).unwrap();

    let block_states = BlockStateContainer::Single(BlockState::AIR);
    write_block_states(&block_states, &mut section_bytes).unwrap();

    let biomes = BiomeContainer::Single(BiomeId::DEFAULT);
    write_biomes(&biomes, &mut section_bytes).unwrap();

    section_bytes
}

fn stone_section() -> Vec<u8> {
    let mut section_bytes = Vec::new();
    SECTION_BLOCK_COUNT.encode(&mut section_bytes).unwrap();

    let blocks = [BlockState::STONE; { SECTION_BLOCK_COUNT as usize }];
    let block_states = BlockStateContainer::Direct(Box::new(blocks));
    write_block_states(&block_states, &mut section_bytes).unwrap();

    let biomes = BiomeContainer::Single(BiomeId::DEFAULT);
    write_biomes(&biomes, &mut section_bytes).unwrap();

    section_bytes
}

fn ground_section() -> Vec<u8> {
    let mut section_bytes = Vec::new();

    let number_blocks: u16 = 16 * 16;
    number_blocks.encode(&mut section_bytes).unwrap();

    let mut blocks = [BlockState::AIR; { SECTION_BLOCK_COUNT as usize }];

    let surface_blocks = [
        BlockState::END_STONE,
        BlockState::SAND,
        BlockState::GRAVEL,
        BlockState::END_STONE,
        BlockState::END_STONE,
        BlockState::END_STONE,
        BlockState::END_STONE,
        BlockState::END_STONE,
        BlockState::END_STONE,
        BlockState::END_STONE,
        BlockState::END_STONE,
        BlockState::END_STONE,
        BlockState::END_STONE,
        BlockState::END_STONE,
        BlockState::END_STONE,
        BlockState::END_STONE,
        BlockState::END_STONE,
        BlockState::END_STONE,
        BlockState::END_STONE,
        BlockState::END_STONE,
        BlockState::END_STONE,
        BlockState::END_STONE,
        BlockState::END_STONE,
        BlockState::END_STONE,
    ];

    let mut rnd = rand::thread_rng();

    for x in 0..16 {
        for z in 0..16 {
            // let dist_from_center = (x as f64 - 8.0).hypot(z as f64 - 8.0);

            // based on x and z
            // should be highest at center of chunk
            // let height = (16.0 - dist_from_center) * 0.5 + 3.0;
            let height = 5;
            let height = height.min(16);
            for y in 0..height {
                use rand::seq::SliceRandom;
                let block = surface_blocks.choose(&mut rnd).unwrap();
                *blocks.get3_mut(x, y, z) = *block;
            }
        }
    }

    let block_states = BlockStateContainer::Direct(Box::new(blocks));

    write_block_states(&block_states, &mut section_bytes).unwrap();

    let biomes = BiomeContainer::Single(BiomeId::DEFAULT);
    write_biomes(&biomes, &mut section_bytes).unwrap();

    section_bytes
}

fn inner(encoder: &mut PacketEncoder) -> anyhow::Result<()> {
    send_game_join_packet(encoder)?;

    encoder.append_packet(&play::ChunkRenderDistanceCenterS2c {
        chunk_x: 0.into(),
        chunk_z: 0.into(),
    })?;

    let section_count = 384 / 16_usize;
    let air_section = air_section();
    let ground_section = ground_section();
    let stone_section = stone_section();

    let mut bytes = Vec::new();

    bytes.extend_from_slice(&stone_section);
    bytes.extend_from_slice(&stone_section);
    bytes.extend_from_slice(&stone_section);
    bytes.extend_from_slice(&stone_section);
    bytes.extend_from_slice(&ground_section);

    // 2048 bytes per section -> long count = 2048 / 8 = 256
    let sky_light_array = FixedArray([0xFF_u8; 2048]);
    let sky_light_arrays = vec![sky_light_array; section_count + 2];

    for _ in (0..section_count).skip(5) {
        bytes.extend_from_slice(&air_section);
    }

    let dimension_height = 384;

    let map = heightmap(dimension_height, dimension_height - 3);
    let map: Vec<_> = map.into_iter().map(i64::try_from).try_collect()?;

    // convert section_count + 2 0b1s into u64 array
    let mut bits = BitStorage::new(1, section_count + 2, None).unwrap();

    for i in 0..section_count + 2 {
        bits.set(i, 1);
    }

    let mut pkt = play::ChunkDataS2c {
        pos: ChunkPos::new(0, 0),
        heightmaps: Cow::Owned(compound! {
            "MOTION_BLOCKING" => List::Long(map),
        }),
        blocks_and_biomes: &bytes,
        block_entities: Cow::Borrowed(&[]),

        sky_light_mask: Cow::Owned(bits.into_data()),
        block_light_mask: Cow::Borrowed(&[]),
        empty_sky_light_mask: Cow::Borrowed(&[]),
        empty_block_light_mask: Cow::Borrowed(&[]),
        sky_light_arrays: Cow::Owned(sky_light_arrays),
        block_light_arrays: Cow::Borrowed(&[]),
    };
    for x in -16..=16 {
        for z in -16..=16 {
            pkt.pos = ChunkPos::new(x, z);
            encoder.append_packet(&pkt)?;
        }
    }

    send_commands(encoder)?;

    encoder.append_packet(&play::PlayerSpawnPositionS2c {
        position: BlockPos::default(),
        angle: 3.0,
    })?;

    let dx = fastrand::f64().mul_add(10.0, -5.0);
    let dz = fastrand::f64().mul_add(10.0, -5.0);

    encoder.append_packet(&play::PlayerPositionLookS2c {
        position: DVec3::new(dx, 30.0, dz),
        yaw: 0.0,
        pitch: 0.0,
        flags: PlayerPositionLookFlags::default(),
        teleport_id: 1.into(),
    })?;

    if let Some(diameter) = config::CONFIG.border_diameter {
        debug!("Setting world border to diameter {}", diameter);

        encoder.append_packet(&play::WorldBorderInitializeS2c {
            x: 0.0,
            z: 0.0,
            old_diameter: diameter,
            new_diameter: diameter,
            duration_millis: 1.into(),
            portal_teleport_boundary: 29_999_984.into(),
            warning_blocks: 50.into(),
            warning_time: 200.into(),
        })?;

        encoder.append_packet(&play::WorldBorderSizeChangedS2c { diameter })?;

        encoder.append_packet(&play::WorldBorderCenterChangedS2c {
            x_pos: 0.0,
            z_pos: 0.0,
        })?;
    }

    Ok(())
}<|MERGE_RESOLUTION|>--- conflicted
+++ resolved
@@ -29,11 +29,8 @@
     bits::BitStorage,
     chunk::heightmap,
     config,
-<<<<<<< HEAD
     global::Global,
-=======
     net::Encoder,
->>>>>>> 96c5f6c8
     singleton::{
         encoder::{Broadcast, PacketMetadata},
         player_lookup::PlayerUuidLookup,
@@ -56,11 +53,8 @@
     // todo: I doubt &mut Player will work here due to aliasing
     r: Receiver<PlayerJoinWorld, (EntityId, &Player, &Uuid, &mut Encoder)>,
     entities: Fetcher<EntityQuery>,
-<<<<<<< HEAD
     global: Single<&Global>,
-=======
     players: Fetcher<(EntityId, &Player, &Uuid, &FullEntityPose)>,
->>>>>>> 96c5f6c8
     lookup: Single<&mut PlayerUuidLookup>,
     encoder: Single<&mut Broadcast>,
 ) {
@@ -78,26 +72,7 @@
 
     let (id, current_player, uuid, encoder) = r.query;
 
-<<<<<<< HEAD
-    global
-        .0
-        .shared
-        .player_count
-        .fetch_add(1, std::sync::atomic::Ordering::Relaxed);
-
-    // if let Err(e) = inner(player, entities) {
-    //     s.send(KickPlayer {
-    //         target: id,
-    //         reason: format!("Failed to join world: {e}"),
-    //     });
-    //
-    //     return;
-    // }
-
-    let entity_id = VarInt(id.index().0 as i32);
-=======
     lookup.0.insert(uuid.0, id);
->>>>>>> 96c5f6c8
 
     let entries = &[play::player_list_s2c::PlayerListEntry {
         player_uuid: uuid.0,
@@ -169,7 +144,9 @@
         encoder.encode(&pkt).unwrap();
     }
 
-    SHARED
+    global
+        .0
+        .shared
         .player_count
         .fetch_add(1, std::sync::atomic::Ordering::Relaxed);
 
