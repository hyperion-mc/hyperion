use std::{borrow::Cow, collections::BTreeSet};

use anyhow::{bail, Context};
use evenio::prelude::*;
use glam::IVec3;
use serde::Deserialize;
use tracing::{debug, info, instrument, trace, warn};
use valence_nbt::{value::ValueRef, Value};
use valence_protocol::{
    game_mode::OptGameMode,
    ident,
    nbt::Compound,
    packets::{
        play,
        play::{
            player_list_s2c::PlayerListActions,
            player_position_look_s2c::PlayerPositionLookFlags,
            team_s2c::{CollisionRule, Mode, NameTagVisibility, TeamColor, TeamFlags},
            GameJoinS2c,
        },
    },
    text::IntoText,
    ByteAngle, ChunkPos, GameMode, Ident, ItemKind, ItemStack, PacketEncoder, VarInt,
};
use valence_registry::{
    biome::{Biome, BiomeEffects},
    BiomeRegistry, RegistryCodec,
};

use crate::{
    components::{
<<<<<<< HEAD
        chunks::Chunks, Display, FullEntityPose, InGameName, Player, Uuid, PLAYER_SPAWN_POSITION,
    },
    config::{self, CONFIG},
    event::{PlayerJoinWorld, UpdateEquipment},
=======
        chunks::{Chunks, Tasks},
        Display, FullEntityPose, InGameName, Player, Uuid, PLAYER_SPAWN_POSITION,
    },
    config::CONFIG,
    event::PlayerJoinWorld,
>>>>>>> bc1cadb5
    global::Global,
    inventory::PlayerInventory,
    net::{Broadcast, Compose, Packets},
    singleton::{player_id_lookup::EntityIdLookup, player_uuid_lookup::PlayerUuidLookup},
    system::init_entity::spawn_entity_packet,
};

#[derive(Query, Debug)]
pub(crate) struct EntityQuery<'a> {
    id: EntityId,
    uuid: &'a Uuid,
    pose: &'a FullEntityPose,
    skin: &'a Display,
}

#[derive(Query)]
pub(crate) struct PlayerJoinWorldQuery<'a> {
    id: EntityId,
    inventory: &'a mut PlayerInventory,
    uuid: &'a Uuid,
    pose: &'a FullEntityPose,
    packets: &'a mut Packets,
    name: &'a InGameName,
    _player: With<&'static Player>,
}

#[derive(Query)]
pub(crate) struct PlayerJoinWorldQueryReduced<'a> {
    packets: &'a mut Packets,
    _player: With<&'static Player>,
}

#[derive(Query)]
pub(crate) struct PlayerQuery<'a> {
    uuid: &'a Uuid,
    name: &'a InGameName,
    //  inventory: &'a PlayerInventory,
    _player: With<&'static Player>,
}

#[derive(Query)]
pub(crate) struct PlayerInventoryQuery<'a> {
    id: EntityId,
    uuid: &'a Uuid,
    pose: &'a FullEntityPose,
    inventory: &'a PlayerInventory,
    _player: With<&'static Player>,
}

// This needs to be a separate system
// or else there are multiple (mut) references to inventory
pub fn send_player_info(
    r: Receiver<PlayerJoinWorld, PlayerJoinWorldQueryReduced>,
    players: Fetcher<PlayerInventoryQuery>,
    compose: Compose,
) {
    let local = r.query.packets;
    // todo: cache
    for current_query in &players {
        let id = current_query.id;
        let pose = current_query.pose;
        let uuid = current_query.uuid;
        let inv = current_query.inventory;

        let entity_id = VarInt(id.index().0 as i32);

        let pkt = play::PlayerSpawnS2c {
            entity_id,
            player_uuid: uuid.0,
            position: pose.position.as_dvec3(),
            yaw: ByteAngle::from_degrees(pose.yaw),
            pitch: ByteAngle::from_degrees(pose.pitch),
        };

        local.append(&pkt, &compose).unwrap();

        let equipment = inv.get_entity_equipment();
        let pkt = crate::packets::vanilla::EntityEquipmentUpdateS2c {
            entity_id,
            equipment: Cow::Borrowed(&equipment),
        };
        local.append(&pkt, &compose).unwrap();
    }
}

// todo: clean up player_join_world; the file is super super super long and hard to understand
#[allow(clippy::too_many_arguments, reason = "todo")]
#[instrument(skip_all, level = "trace")]
pub fn player_join_world(
    r: Receiver<PlayerJoinWorld, PlayerJoinWorldQuery>,
    entities: Fetcher<EntityQuery>,
    global: Single<&Global>,
    players: Fetcher<PlayerQuery>,
    mut uuid_lookup: Single<&mut PlayerUuidLookup>,
    mut id_lookup: Single<&mut EntityIdLookup>,
    broadcast: Single<&Broadcast>,
    chunks: Single<&Chunks>,
    tasks: Single<&Tasks>,
    compose: Compose,
    mut sender: Sender<UpdateEquipment>,
) {
    static CACHED_DATA: once_cell::sync::OnceCell<bytes::Bytes> = once_cell::sync::OnceCell::new();

    let compression_level = global.0.shared.compression_threshold;

    let cached_data = CACHED_DATA.get_or_init(|| {
        let mut encoder = PacketEncoder::new();
        encoder.set_compression(compression_level);

        info!("caching world data for new players");
        inner(&mut encoder, &chunks, &tasks).unwrap();

        let bytes = encoder.take();
        bytes.freeze()
    });

    trace!("got cached data");

    let query = r.query;

    uuid_lookup.insert(query.uuid.0, query.id);
    id_lookup.insert(query.id.index().0 as i32, query.id);

    let entries = &[play::player_list_s2c::PlayerListEntry {
        player_uuid: query.uuid.0,
        username: query.name,
        properties: Cow::Borrowed(&[]),
        chat_data: None,
        listed: true,
        ping: 0,
        game_mode: GameMode::Adventure,
        display_name: Some(query.name.to_string().into_cow_text()),
    }];

    let current_entity_id = VarInt(query.id.index().0 as i32);

    let text = play::GameMessageS2c {
        chat: format!("{} joined the world", query.name).into_cow_text(),
        overlay: false,
    };

    broadcast.append(&text, &compose).unwrap();

    let local = query.packets;
    {
        local.append_raw(cached_data);
    }

    trace!("appending cached data");

    let inv = query.inventory;

    // give players the items
    inv.set_first_available(ItemStack::new(ItemKind::NetheriteSword, 1, None));
    inv.set_first_available(ItemStack::new(ItemKind::Book, 15, None));
    inv.set_boots(ItemStack::new(ItemKind::NetheriteBoots, 1, None));
    inv.set_leggings(ItemStack::new(ItemKind::NetheriteLeggings, 1, None));
    inv.set_chestplate(ItemStack::new(ItemKind::NetheriteChestplate, 1, None));
    inv.set_helmet(ItemStack::new(ItemKind::NetheriteHelmet, 1, None));

    let pack_inv = play::InventoryS2c {
        window_id: 0,
        state_id: VarInt(0),
        slots: Cow::Borrowed(inv.items.get_items()),
        carried_item: Cow::Borrowed(&ItemStack::EMPTY),
    };

    local.append(&pack_inv, &compose).unwrap();

    sender.send(UpdateEquipment { id: query.id });

    let actions = PlayerListActions::default()
        .with_add_player(true)
        .with_update_listed(true)
        .with_update_display_name(true);

    let info = play::PlayerListS2c {
        actions,
        entries: Cow::Borrowed(entries),
    };

    broadcast.append(&info, &compose).unwrap();

    for entity in entities {
        // todo: handle player?
        let pkt = spawn_entity_packet(entity.id, entity.skin.0, *entity.uuid, entity.pose);
        local.append(&pkt, &compose).unwrap();
    }

    // todo: cache
    let entries = players
        .iter()
        .map(|query| play::player_list_s2c::PlayerListEntry {
            player_uuid: query.uuid.0,
            username: query.name,
            properties: Cow::Borrowed(&[]),
            chat_data: None,
            listed: true,
            ping: 20,
            game_mode: GameMode::Adventure,
            display_name: Some(query.name.to_string().into_cow_text()),
        })
        .collect::<Vec<_>>();

    let player_names: Vec<_> = players
        .iter()
        .map(|query| &***query.name) // todo: lol
        .collect();

    local
        .append(
            &play::TeamS2c {
                team_name: "no_tag",
                mode: Mode::AddEntities {
                    entities: player_names,
                },
            },
            &compose,
        )
        .unwrap();

    let current_name = query.name;

    broadcast
        .append(
            &play::TeamS2c {
                team_name: "no_tag",
                mode: Mode::AddEntities {
                    entities: vec![current_name],
                },
            },
            &compose,
        )
        .unwrap();

    local
        .append(
            &play::PlayerListS2c {
                actions,
                entries: Cow::Owned(entries),
            },
            &compose,
        )
        .unwrap();

    let tick = global.tick;
    let time_of_day = tick % 24000;

    local
        .append(
            &play::WorldTimeUpdateS2c {
                world_age: tick,
                time_of_day,
            },
            &compose,
        )
        .unwrap();

    global
        .0
        .shared
        .player_count
        .fetch_add(1, std::sync::atomic::Ordering::Relaxed);

    let spawn_player = play::PlayerSpawnS2c {
        entity_id: current_entity_id,
        player_uuid: query.uuid.0,
        position: query.pose.position.as_dvec3(),
        yaw: ByteAngle::from_degrees(query.pose.yaw),
        pitch: ByteAngle::from_degrees(query.pose.pitch),
    };

    local
        .append(
            &play::PlayerPositionLookS2c {
                position: query.pose.position.as_dvec3(),
                yaw: query.pose.yaw,
                pitch: query.pose.pitch,
                flags: PlayerPositionLookFlags::default(),
                teleport_id: 1.into(),
            },
            &compose,
        )
        .unwrap();

    broadcast.append(&spawn_player, &compose).unwrap();

    info!("{} joined the world", query.name);
}

pub fn send_keep_alive(packets: &mut Packets, compose: &Compose) -> anyhow::Result<()> {
    let pkt = play::KeepAliveS2c {
        // The ID can be set to zero because it doesn't matter
        id: 0,
    };

    packets.append(&pkt, compose)?;

    Ok(())
}

fn registry_codec_raw() -> anyhow::Result<Compound> {
    let bytes = include_bytes!("paper-registry.json");
    let compound = serde_json::from_slice::<Compound>(bytes)?;
    Ok(compound)
}

pub fn generate_biome_registry() -> anyhow::Result<BiomeRegistry> {
    let registry_codec = registry_codec_raw()?;

    // minecraft:worldgen/biome
    let biomes = registry_codec.get("minecraft:worldgen/biome").unwrap();

    let Value::Compound(biomes) = biomes else {
        bail!("expected biome to be compound");
    };

    let biomes = biomes
        .get("value")
        .context("expected biome to have value")?;

    let Value::List(biomes) = biomes else {
        bail!("expected biomes to be list");
    };

    let mut biome_registry = BiomeRegistry::default();

    for biome in biomes {
        let ValueRef::Compound(biome) = biome else {
            bail!("expected biome to be compound");
        };

        let name = biome.get("name").context("expected biome to have name")?;
        let Value::String(name) = name else {
            bail!("expected biome name to be string");
        };

        let biome = biome
            .get("element")
            .context("expected biome to have element")?;

        let Value::Compound(biome) = biome else {
            bail!("expected biome to be compound");
        };

        let biome = biome.clone();

        let downfall = biome
            .get("downfall")
            .context("expected biome to have downfall")?;
        let Value::Double(downfall) = downfall else {
            bail!("expected biome downfall to be float but is {downfall:?}");
        };

        let effects = biome
            .get("effects")
            .context("expected biome to have effects")?;
        let Value::Compound(effects) = effects else {
            bail!("expected biome effects to be compound but is {effects:?}");
        };

        let has_precipitation = biome.get("has_precipitation").with_context(|| {
            format!("expected biome biome for {name} to have has_precipitation")
        })?;
        let Value::Long(has_precipitation) = has_precipitation else {
            bail!("expected biome biome has_precipitation to be int but is {has_precipitation:?}");
        };
        let has_precipitation = *has_precipitation == 1;

        let temperature = biome
            .get("temperature")
            .context("expected biome to have temperature")?;
        let Value::Double(temperature) = temperature else {
            bail!("expected biome temperature to be doule but is {temperature:?}");
        };

        let effects = BiomeEffects::deserialize(effects.clone())?;

        let biome = Biome {
            downfall: *downfall as f32,
            effects,
            has_precipitation,
            temperature: *temperature as f32,
        };

        let ident = Ident::new(name.as_str()).unwrap();

        biome_registry.insert(ident, biome);
    }

    Ok(biome_registry)
}

pub fn send_game_join_packet(encoder: &mut PacketEncoder) -> anyhow::Result<()> {
    // recv ack

    let registry_codec = registry_codec_raw()?;
    let codec = RegistryCodec::default();

    let dimension_names: BTreeSet<Ident<Cow<str>>> = codec
        .registry(BiomeRegistry::KEY)
        .iter()
        .map(|value| value.name.as_str_ident().into())
        .collect();

    let dimension_name = ident!("overworld");
    // let dimension_name: Ident<Cow<str>> = chunk_layer.dimension_type_name().into();

    let pkt = GameJoinS2c {
        entity_id: 0,
        is_hardcore: false,
        dimension_names: Cow::Owned(dimension_names),
        registry_codec: Cow::Borrowed(&registry_codec),
        max_players: CONFIG.max_players.into(),
        view_distance: CONFIG.view_distance.into(), // max view distance
        simulation_distance: CONFIG.simulation_distance.into(),
        reduced_debug_info: false,
        enable_respawn_screen: false,
        dimension_name: dimension_name.into(),
        hashed_seed: 0,
        game_mode: GameMode::Adventure,
        is_flat: false,
        last_death_location: None,
        portal_cooldown: 60.into(),
        previous_game_mode: OptGameMode(Some(GameMode::Adventure)),
        dimension_type_name: "minecraft:overworld".try_into()?,
        is_debug: false,
    };

    encoder.append_packet(&pkt)?;

    Ok(())
}

fn send_commands(encoder: &mut PacketEncoder) -> anyhow::Result<()> {
    // https://wiki.vg/Command_Data
    use valence_protocol::packets::play::command_tree_s2c::{
        CommandTreeS2c, Node, NodeData, Parser,
    };

    // id 0
    let root = Node {
        data: NodeData::Root,
        executable: false,
        children: vec![VarInt(1), VarInt(3), VarInt(4)],
        redirect_node: None,
    };

    // id 1
    let spawn = Node {
        data: NodeData::Literal {
            name: "spawn".to_owned(),
        },
        executable: true,
        children: vec![VarInt(2)],
        redirect_node: None,
    };

    // id 2
    let spawn_arg = Node {
        data: NodeData::Argument {
            name: "position".to_owned(),
            parser: Parser::BlockPos,
            suggestion: None,
        },
        executable: true,
        children: vec![],
        redirect_node: None,
    };

    // id 3 = "killall"
    let clear = Node {
        data: NodeData::Literal {
            name: "ka".to_owned(),
        },
        executable: true,
        children: vec![],
        redirect_node: None,
    };

    // id 4 = give item
    let give = Node {
        data: NodeData::Literal {
            name: "give".to_owned(),
        },
        executable: true,
        children: vec![VarInt(5)],
        redirect_node: None,
    };

    // id 5 = give {entity}
    let give_player = Node {
        data: NodeData::Argument {
            name: "player".to_owned(),
            parser: Parser::Entity {
                single: true,
                only_players: true,
            },
            suggestion: None,
        },
        executable: true,
        children: vec![VarInt(6)],
        redirect_node: None,
    };

    // id 6 = give {entity} {item}
    let give_item = Node {
        data: NodeData::Argument {
            name: "item".to_owned(),
            parser: Parser::ItemStack,
            suggestion: None,
        },
        executable: true,
        children: vec![VarInt(7)],
        redirect_node: None,
    };

    // id 7 = give count
    let give_count = Node {
        data: NodeData::Argument {
            name: "count".to_owned(),
            parser: Parser::Integer {
                min: Some(1),
                max: Some(64),
            },
            suggestion: None,
        },
        executable: true,
        children: vec![],
        redirect_node: None,
    };

    // id 4 = "ka" replace with "killall"
    // let ka = Node {
    //     data: NodeData::Literal {
    //         name: "ka".to_owned(),
    //     },
    //     executable: false,
    //     children: vec![],
    //     redirect_node: Some(VarInt(3)),
    // };

    encoder.append_packet(&CommandTreeS2c {
        commands: vec![
            root,
            spawn,
            spawn_arg,
            clear,
            give,
            give_player,
            give_item,
            give_count,
        ],
        root_index: VarInt(0),
    })?;

    Ok(())
}

fn send_sync_tags(encoder: &mut PacketEncoder) -> anyhow::Result<()> {
    let bytes = include_bytes!("tags.json");

    let groups = serde_json::from_slice(bytes)?;

    let pkt = play::SynchronizeTagsS2c { groups };

    encoder.append_packet(&pkt)?;

    Ok(())
}

fn inner(encoder: &mut PacketEncoder, chunks: &Chunks, tasks: &Tasks) -> anyhow::Result<()> {
    send_game_join_packet(encoder)?;
    send_sync_tags(encoder)?;

    let center_chunk: IVec3 = PLAYER_SPAWN_POSITION.as_ivec3() >> 4;

    // TODO: Do we need to send this else where?
    encoder.append_packet(&play::ChunkRenderDistanceCenterS2c {
        chunk_x: center_chunk.x.into(),
        chunk_z: center_chunk.z.into(),
    })?;

    let center_chunk = ChunkPos::new(center_chunk.x, center_chunk.z);

    // so they do not fall
    let chunk = chunks.get_and_wait(center_chunk, tasks).unwrap().unwrap();
    encoder.append_bytes(&chunk);

    // let radius = 2;

    // todo: right number?
    // let number_chunks = (radius * 2 + 1) * (radius * 2 + 1);
    //
    // (0..number_chunks).into_par_iter().for_each(|i| {
    //     let x = i % (radius * 2 + 1);
    //     let z = i / (radius * 2 + 1);
    //
    //     let x = center_chunk.x + x - radius;
    //     let z = center_chunk.z + z - radius;
    //
    //     let chunk = ChunkPos::new(x, z);
    //     if let Ok(Some(chunk)) = chunks.get(chunk, compose) {
    //         bytes_to_append.push(chunk).unwrap();
    //     }
    // });
    //
    // for elem in bytes_to_append {
    //     encoder.append_bytes(&elem);
    // }

    send_commands(encoder)?;

    encoder.append_packet(&play::PlayerSpawnPositionS2c {
        position: PLAYER_SPAWN_POSITION.as_dvec3().into(),
        angle: 3.0,
    })?;

    encoder.append_packet(&play::TeamS2c {
        team_name: "no_tag",
        mode: Mode::CreateTeam {
            team_display_name: Cow::default(),
            friendly_flags: TeamFlags::default(),
            name_tag_visibility: NameTagVisibility::Never,
            collision_rule: CollisionRule::Always,
            team_color: TeamColor::Black,
            team_prefix: Cow::default(),
            team_suffix: Cow::default(),
            entities: vec![],
        },
    })?;

    if let Some(diameter) = CONFIG.border_diameter {
        debug!("Setting world border to diameter {}", diameter);

        encoder.append_packet(&play::WorldBorderInitializeS2c {
            x: f64::from(PLAYER_SPAWN_POSITION.x),
            z: f64::from(PLAYER_SPAWN_POSITION.z),
            old_diameter: diameter,
            new_diameter: diameter,
            duration_millis: 1.into(),
            portal_teleport_boundary: 29_999_984.into(),
            warning_blocks: 50.into(),
            warning_time: 200.into(),
        })?;

        encoder.append_packet(&play::WorldBorderSizeChangedS2c { diameter })?;

        encoder.append_packet(&play::WorldBorderCenterChangedS2c {
            x_pos: f64::from(PLAYER_SPAWN_POSITION.x),
            z_pos: f64::from(PLAYER_SPAWN_POSITION.z),
        })?;
    }

    Ok(())
}<|MERGE_RESOLUTION|>--- conflicted
+++ resolved
@@ -29,18 +29,10 @@
 
 use crate::{
     components::{
-<<<<<<< HEAD
-        chunks::Chunks, Display, FullEntityPose, InGameName, Player, Uuid, PLAYER_SPAWN_POSITION,
-    },
-    config::{self, CONFIG},
-    event::{PlayerJoinWorld, UpdateEquipment},
-=======
-        chunks::{Chunks, Tasks},
-        Display, FullEntityPose, InGameName, Player, Uuid, PLAYER_SPAWN_POSITION,
+        chunks::{Chunks, Tasks}, Display, FullEntityPose, InGameName, Player, Uuid, PLAYER_SPAWN_POSITION,
     },
     config::CONFIG,
-    event::PlayerJoinWorld,
->>>>>>> bc1cadb5
+    event::{PlayerJoinWorld, UpdateEquipment},
     global::Global,
     inventory::PlayerInventory,
     net::{Broadcast, Compose, Packets},
