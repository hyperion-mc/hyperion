--- conflicted
+++ resolved
@@ -35,16 +35,8 @@
     config,
     events::{PlayerJoinWorld, Scratch, ScratchBuffer},
     global::Global,
-<<<<<<< HEAD
-    net::LocalEncoder,
-    singleton::{
-        broadcast::BroadcastBuf, player_id_lookup::EntityIdLookup,
-        player_uuid_lookup::PlayerUuidLookup,
-    },
-=======
     net::{Broadcast, IoBuf, Packets},
-    singleton::{player_id_lookup::PlayerIdLookup, player_uuid_lookup::PlayerUuidLookup},
->>>>>>> c680b48a
+    singleton::{player_id_lookup::EntityIdLookup, player_uuid_lookup::PlayerUuidLookup},
     system::init_entity::spawn_packet,
 };
 
@@ -84,14 +76,9 @@
     global: Single<&Global>,
     players: Fetcher<PlayerQuery>,
     mut uuid_lookup: Single<&mut PlayerUuidLookup>,
-<<<<<<< HEAD
     mut id_lookup: Single<&mut EntityIdLookup>,
-    mut broadcast: Single<&mut BroadcastBuf>,
-=======
-    mut id_lookup: Single<&mut PlayerIdLookup>,
     mut broadcast: Single<&mut Broadcast>,
     mut io: Single<&mut IoBuf>,
->>>>>>> c680b48a
 ) {
     static CACHED_DATA: once_cell::sync::OnceCell<bytes::Bytes> = once_cell::sync::OnceCell::new();
 
