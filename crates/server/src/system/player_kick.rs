use std::sync::atomic::Ordering;

use evenio::prelude::*;
use tracing::instrument;
use valence_protocol::{
    packets::play,
    text::{Color, IntoText},
};

use crate::{
    components::Uuid,
    events::{KickPlayer, Scratch},
    global::Global,
    net::{Compressor, IoBufs, Packets},
    singleton::{player_id_lookup::EntityIdLookup, player_uuid_lookup::PlayerUuidLookup},
};

#[instrument(skip_all)]
pub fn player_kick(
    r: Receiver<KickPlayer, (EntityId, &Uuid, &mut Packets)>,
    global: Single<&Global>,
    mut uuid_lookup: Single<&mut PlayerUuidLookup>,
    mut io: Single<&mut IoBufs>,
    mut id_lookup: Single<&mut EntityIdLookup>,
    mut compressor: Single<&mut Compressor>,
    mut s: Sender<Despawn>,
) {
    let (id, uuid, packets) = r.query;

    uuid_lookup.remove(&uuid.0);
    // todo: also remove on socket close
    id_lookup.inner.remove(&(id.index().0 as i32));

    let reason = &r.event.reason;

    let reason = reason.into_text().color(Color::RED);

<<<<<<< HEAD
    encoder
        .append_packet(&play::DisconnectS2c {
            reason: reason.into(),
        })
=======
    // todo: remove
    let mut scratch = Scratch::new();
    packets
        .append(
            &play::DisconnectS2c {
                reason: reason.into(),
            },
            io.one(),
            &mut scratch,
            compressor.one(),
        )
>>>>>>> 9dda0fad
        .unwrap();

    // todo: also handle disconnecting without kicking, io socket being closed, etc

    global.0.shared.player_count.fetch_sub(1, Ordering::Relaxed);

    s.send(Despawn(id));
}<|MERGE_RESOLUTION|>--- conflicted
+++ resolved
@@ -35,12 +35,6 @@
 
     let reason = reason.into_text().color(Color::RED);
 
-<<<<<<< HEAD
-    encoder
-        .append_packet(&play::DisconnectS2c {
-            reason: reason.into(),
-        })
-=======
     // todo: remove
     let mut scratch = Scratch::new();
     packets
@@ -52,7 +46,6 @@
             &mut scratch,
             compressor.one(),
         )
->>>>>>> 9dda0fad
         .unwrap();
 
     // todo: also handle disconnecting without kicking, io socket being closed, etc
