--- conflicted
+++ resolved
@@ -32,7 +32,7 @@
     event::{self, AttackEntity, AttackType, Pose, SwingArm, UpdateSelectedSlot},
     global::Global,
     singleton::player_id_lookup::EntityIdLookup,
-    system::ingress::SendElem,
+    system::ingress::{IngressSender, SendElem},
 };
 
 pub mod vanilla;
@@ -125,17 +125,20 @@
 
 fn update_selected_slot(
     mut data: &[u8],
-    sender: &mut IngressSender,
+    sender: &mut Vec<SendElem>,
     player_id: EntityId,
 ) -> anyhow::Result<()> {
     let pkt = play::UpdateSelectedSlotC2s::decode(&mut data)?;
 
     let play::UpdateSelectedSlotC2s { slot } = pkt;
 
-    sender.send(UpdateSelectedSlot {
-        slot: (slot + 36) as usize,
-        id: player_id,
-    });
+    sender.push(
+        UpdateSelectedSlot {
+            slot: (slot + 36) as usize,
+            id: player_id,
+        }
+        .into(),
+    );
 
     // debug!("update selected slot packet: {:?}", pkt);
 
@@ -190,12 +193,8 @@
         by: query.id,
         raw: pkt.command.0.to_owned(),
     };
-<<<<<<< HEAD
-    sender.send(event);
-=======
 
     sender.push(event.into());
->>>>>>> 0761bed7
 
     Ok(())
 }
