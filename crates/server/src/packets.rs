#![expect(
    unused,
    reason = "there are still many changes that need to be made to this file"
)]
#![allow(
    clippy::missing_docs_in_private_items,
    reason = "most of this is self-explanatory"
)]

//! <https://wiki.vg/index.php?title=Protocol&oldid=18375>

<<<<<<< HEAD
pub mod vanilla;
pub mod voicechat;

=======
>>>>>>> 9dda0fad
use std::str::FromStr;

use anyhow::{bail, ensure};
use bvh::aabb::Aabb;
use evenio::{entity::EntityId, query::Query};
use valence_protocol::{
    decode::PacketFrame,
    math::Vec3,
    packets::{play, play::player_interact_entity_c2s::EntityInteraction},
    Decode, Packet,
};

use crate::{
    components::{FullEntityPose, ImmuneStatus, KeepAlive, Vitals},
    events::{AttackEntity, InitEntity, KillAllEntities, SwingArm},
    global::Global,
    singleton::player_id_lookup::EntityIdLookup,
    system::ingress::IngressSender,
};

pub mod def;

const fn confirm_teleport(_pkt: &[u8]) {
    // ignore
}

const fn custom_payload(_data: &[u8]) {
    // ignore
}

fn full(mut data: &[u8], full_entity_pose: &mut FullEntityPose) -> anyhow::Result<()> {
    const MAX_SPEED: f32 = 100.0;

    let pkt = play::FullC2s::decode(&mut data)?;

    let play::FullC2s {
        position,
        yaw,
        pitch,
        ..
    } = pkt;

    // check to see if the player is moving too fast
    // if they are, ignore the packet

    let position = position.as_vec3();
    let d_pos = position - full_entity_pose.position;
    if d_pos.length_squared() > MAX_SPEED.powi(2) {
        // TODO: Add max speed check again. It currently doesn't work because the client is falling
        // into the void until chunks load.
        // bail!("Player is moving too fast max speed: {MAX_SPEED}");
    }

    // todo: analyze clustering
    full_entity_pose.move_to(position);
    full_entity_pose.yaw = yaw;
    full_entity_pose.pitch = pitch;

    Ok(())
}

fn look_and_on_ground(
    mut data: &[u8],
    full_entity_pose: &mut FullEntityPose,
) -> anyhow::Result<()> {
    let pkt = play::LookAndOnGroundC2s::decode(&mut data)?;

    // debug!("look and on ground packet: {:?}", pkt);

    let play::LookAndOnGroundC2s { yaw, pitch, .. } = pkt;

    full_entity_pose.yaw = yaw;
    full_entity_pose.pitch = pitch;

    Ok(())
}

const fn player_command(data: &[u8]) {
    // let pkt = play::ClientCommandC2s::decode(&mut data)?;

    // debug!("player command packet: {:?}", pkt);
}

fn position_and_on_ground(
    mut data: &[u8],
    full_entity_pose: &mut FullEntityPose,
) -> anyhow::Result<()> {
    let pkt = play::PositionAndOnGroundC2s::decode(&mut data)?;

    // debug!("position and on ground packet: {:?}", pkt);

    let play::PositionAndOnGroundC2s { position, .. } = pkt;

    // todo: handle like full
    full_entity_pose.move_to(position.as_vec3());

    Ok(())
}

fn update_player_abilities(mut data: &[u8]) -> anyhow::Result<()> {
    let pkt = play::UpdatePlayerAbilitiesC2s::decode(&mut data)?;

    // debug!("update player abilities packet: {:?}", pkt);

    Ok(())
}

fn update_selected_slot(mut data: &[u8]) -> anyhow::Result<()> {
    let pkt = play::UpdateSelectedSlotC2s::decode(&mut data)?;

    // debug!("update selected slot packet: {:?}", pkt);

    Ok(())
}

fn keep_alive(player: &mut KeepAlive) -> anyhow::Result<()> {
    ensure!(!player.unresponded, "keep alive sent unexpectedly");
    player.unresponded = false;
    // player.ping = player.last_keep_alive_sent.elapsed();
    Ok(())
}

#[derive(Debug, Copy, Clone)]
enum HybridPos {
    Absolute(f32),
    Relative(f32),
}

// impl parse

impl FromStr for HybridPos {
    type Err = anyhow::Error;

    fn from_str(s: &str) -> Result<Self, Self::Err> {
        if let Some((l, r)) = s.split_once('~') {
            ensure!(l.is_empty(), "expected ~ to be at the start of the string");

            if r.is_empty() {
                return Ok(Self::Relative(0.0));
            }

            let num = r.parse()?;
            return Ok(Self::Relative(num));
        }

        let num = s.parse()?;
        Ok(Self::Absolute(num))
    }
}

fn chat_command(
    mut data: &[u8],
    global: &Global,
    // query: PacketSwitchQuery,
    pose: &FullEntityPose,
    sender: &mut IngressSender,
) -> anyhow::Result<()> {
    const BASE_RADIUS: f32 = 4.0;
    let pkt = play::CommandExecutionC2s::decode(&mut data)?;

    let mut cmd = pkt.command.0.split(' ');

    let first = cmd.next();
    let tick = global.tick;

    if first == Some("ka") {
        sender.send(KillAllEntities);
    }
    // else if first == Some("golden_apple") {
    //     let vitals = query.vitals;
    //
    //     let Vitals::Alive {
    //         absorption,
    //         regeneration,
    //         ..
    //     } = vitals
    //     else {
    //         return Ok(());
    //     };
    //
    //     *absorption = Absorption {
    //         end_tick: tick + 2400,
    //         bonus_health: 4.0,
    //     };
    //     *regeneration = Regeneration {
    //         end_tick: tick + 100,
    //     };
    // } else if first == Some("heal") {
    //     let args: Vec<_> = cmd.collect();
    //     let [amount] = args.as_slice() else {
    //         anyhow::bail!("expected 1 number");
    //     };
    //     query.vitals.heal(amount.parse()?);
    // } else if first == Some("hurt") {
    //     let args: Vec<_> = cmd.collect();
    //     let [amount] = args.as_slice() else {
    //         anyhow::bail!("expected 1 number");
    //     };
    //     query.vitals.hurt(global, amount.parse()?, query.immunity);
    else if first == Some("spawn") {
        let args: Vec<_> = cmd.collect();

        let loc = pose.position;
        // let loc = query.pose.position;

        let [x, y, z] = match args.as_slice() {
            &[x, y, z] => [x.parse()?, y.parse()?, z.parse()?],
            [x] => {
                let count = x.parse()?;

                // normalize over the number
                #[expect(clippy::cast_possible_truncation, reason = "sqrt of f64 is f32")]
                let radius = BASE_RADIUS * f64::from(count).sqrt() as f32;

                for _ in 0..count {
                    // spawn in 100 block radius
                    let x = (rand::random::<f32>() - 0.5).mul_add(radius, loc.x);
                    let y = loc.y;
                    let z = (rand::random::<f32>() - 0.5).mul_add(radius, loc.z);

                    sender.send(InitEntity {
                        pose: FullEntityPose {
                            position: Vec3::new(x, y, z),
                            yaw: 0.0,
                            pitch: 0.0,
                            bounding: Aabb::create(Vec3::new(x, y, z), 0.6, 1.8),
                        },
                    });
                }

                return Ok(());
            }
            [] => [HybridPos::Relative(0.0); 3],
            _ => bail!("expected 3 numbers"),
        };

        let x = match x {
            HybridPos::Absolute(x) => x,
            HybridPos::Relative(x) => loc.x + x,
        };

        let y = match y {
            HybridPos::Absolute(y) => y,
            HybridPos::Relative(y) => loc.y + y,
        };

        let z = match z {
            HybridPos::Absolute(z) => z,
            HybridPos::Relative(z) => loc.z + z,
        };

        sender.send(InitEntity {
            pose: FullEntityPose {
                position: Vec3::new(x, y, z),
                yaw: 0.0,
                pitch: 0.0,
                bounding: Aabb::create(Vec3::new(x, y, z), 0.6, 1.8),
            },
        });
    }

    Ok(())
}

fn hand_swing(
    mut data: &[u8],
    query: &PacketSwitchQuery,
    sender: &mut IngressSender,
) -> anyhow::Result<()> {
    let packet = play::HandSwingC2s::decode(&mut data)?;

    let packet = packet.hand;

    let event = SwingArm {
        target: query.id,
        hand: packet,
    };

    sender.send(event);

    Ok(())
}

fn player_interact_entity(
    mut data: &[u8],
    id_lookup: &EntityIdLookup,
    from_pos: Vec3,
    sender: &mut IngressSender,
) -> anyhow::Result<()> {
    let packet = play::PlayerInteractEntityC2s::decode(&mut data)?;

    // attack
    if packet.interact != EntityInteraction::Attack {
        return Ok(());
    }

    let target = packet.entity_id.0;

    if let Some(&target) = id_lookup.inner.get(&target) {
        sender.send(AttackEntity { target, from_pos });
    }

    Ok(())
}

pub struct PacketSwitchQuery<'a> {
    pub id: EntityId,
    pub pose: &'a mut FullEntityPose,
    pub vitals: &'a mut Vitals,
    pub keep_alive: &'a mut KeepAlive,
    pub immunity: &'a mut ImmuneStatus,
}

pub fn switch(
    raw: PacketFrame,
    global: &Global,
    sender: &mut IngressSender,
    id_lookup: &EntityIdLookup,
    query: &mut PacketSwitchQuery,
) -> anyhow::Result<()> {
    let packet_id = raw.id;
    let data = raw.body;
    let data = &*data;

    match packet_id {
        play::HandSwingC2s::ID => hand_swing(data, query, sender)?,
        play::TeleportConfirmC2s::ID => confirm_teleport(data),
        // play::ClientSettingsC2s::ID => client_settings(data, player)?,
        // play::CustomPayloadC2s::ID => custom_payload(data),
        play::FullC2s::ID => full(data, query.pose)?,
        play::PositionAndOnGroundC2s::ID => position_and_on_ground(data, query.pose)?,
        play::LookAndOnGroundC2s::ID => look_and_on_ground(data, query.pose)?,
        // play::ClientCommandC2s::ID => player_command(data),
        // play::UpdatePlayerAbilitiesC2s::ID => update_player_abilities(data)?,
        // play::UpdateSelectedSlotC2s::ID => update_selected_slot(data)?,
        play::PlayerInteractEntityC2s::ID => {
            player_interact_entity(data, id_lookup, query.pose.position, sender)?;
        }
        // play::KeepAliveC2s::ID => keep_alive(query.keep_alive)?,
        play::CommandExecutionC2s::ID => {
            chat_command(data, global, query.pose, sender)?;
        }
        _ => {
            // info!("unknown packet id: 0x{:02X}", packet_id)
        }
    }

    Ok(())
}<|MERGE_RESOLUTION|>--- conflicted
+++ resolved
@@ -9,12 +9,9 @@
 
 //! <https://wiki.vg/index.php?title=Protocol&oldid=18375>
 
-<<<<<<< HEAD
 pub mod vanilla;
 pub mod voicechat;
 
-=======
->>>>>>> 9dda0fad
 use std::str::FromStr;
 
 use anyhow::{bail, ensure};
@@ -34,8 +31,6 @@
     singleton::player_id_lookup::EntityIdLookup,
     system::ingress::IngressSender,
 };
-
-pub mod def;
 
 const fn confirm_teleport(_pkt: &[u8]) {
     // ignore
