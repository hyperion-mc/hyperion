use std::marker::PhantomData;

use flecs_ecs::{
    core::{ComponentId, ComponentType, DataComponent, Struct, World, WorldGet, flecs},
    macros::Component,
};

use crate::simulation::event;

pub mod event_queue;
pub mod raw;

pub use event_queue::EventQueue;
use hyperion_event_macros::define_events;

impl Events {
    pub fn push<E: Event>(&self, event: E, world: &World) {
        E::input(event, self, world);
    }
}

struct SendSyncPtr<T>(*const T, PhantomData<T>);

unsafe impl<T> Send for SendSyncPtr<T> {}
unsafe impl<T> Sync for SendSyncPtr<T> {}

mod sealed {
    pub trait Sealed {}
}

pub trait Event: sealed::Sealed + Send + Sync + 'static {
    fn input(elem: Self, events: &Events, world: &World);
}

fn register_and_pointer<T: ComponentId + DataComponent + ComponentType<Struct>>(
    world: &World,
    elem: T,
) -> *const T {
    world.component::<T>().add_trait::<flecs::Sparse>();

    world.set(elem);

    world.get::<&T>(|x: &T| std::ptr::from_ref::<T>(x))
}

// Create the Events struct
define_events! {
    event::ItemInteract,
    event::SetSkin,
    event::AttackEntity,
    event::ChatMessage,
    event::Command,
    event::DestroyBlock,
    event::ItemDropEvent,
    event::PlaceBlock,
    event::PluginMessage,
    event::PostureUpdate,
    event::SwingArm,
    event::ToggleDoor,
    event::ReleaseUseItem,
    event::ClientStatusEvent,
    event::ProjectileEntityEvent,
    event::ProjectileBlockEvent,
<<<<<<< HEAD
    event::ClickSlotEvent,
    event::DropItemStackEvent,
    event::UpdateSelectedSlotEvent,
}

pub trait ReducedLifetime {
    type Reduced<'a>
    where
        Self: 'a;

    fn reduce<'a>(self) -> Self::Reduced<'a>;
=======
    event::StartDestroyBlock
>>>>>>> a1bb5880
}<|MERGE_RESOLUTION|>--- conflicted
+++ resolved
@@ -61,19 +61,8 @@
     event::ClientStatusEvent,
     event::ProjectileEntityEvent,
     event::ProjectileBlockEvent,
-<<<<<<< HEAD
     event::ClickSlotEvent,
     event::DropItemStackEvent,
     event::UpdateSelectedSlotEvent,
-}
-
-pub trait ReducedLifetime {
-    type Reduced<'a>
-    where
-        Self: 'a;
-
-    fn reduce<'a>(self) -> Self::Reduced<'a>;
-=======
-    event::StartDestroyBlock
->>>>>>> a1bb5880
+    event::StartDestroyBlock,
 }