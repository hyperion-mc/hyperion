--- conflicted
+++ resolved
@@ -1,17 +1,6 @@
-<<<<<<< HEAD
-use flecs_ecs::{core::Entity, macros::Component};
-use valence_protocol::{
-    Hand, ItemStack,
-    packets::{
-        play,
-        play::click_slot_c2s::{ClickMode, SlotChange},
-    },
-};
-=======
 use flecs_ecs::core::Entity;
 use hyperion_utils::Lifetime;
 use valence_protocol::Hand;
->>>>>>> a1bb5880
 
 use crate::simulation::handlers::PacketSwitchQuery;
 
@@ -31,86 +20,8 @@
     pub sequence: i32,
 }
 
-<<<<<<< HEAD
-#[derive(Debug)]
-pub struct ClickSlotEvent {
-    pub window_id: u8,
-    pub state_id: i32,
-    pub slot_idx: i16,
-    /// The button used to click the slot. An enum can't easily be used for this
-    /// because the meaning of this value depends on the mode.
-    pub button: i8,
-    pub mode: ClickMode,
-    pub slot_changes: Vec<SlotChange>,
-    pub carried_item: ItemStack,
-}
-
-impl TryFrom<play::ClickSlotC2s<'static>> for ClickSlotEvent {
-    type Error = anyhow::Error;
-
-    fn try_from(event: play::ClickSlotC2s<'static>) -> Result<Self, Self::Error> {
-        let play::ClickSlotC2s {
-            window_id,
-            state_id,
-            slot_idx,
-            button,
-            mode,
-            slot_changes,
-            carried_item,
-        } = event;
-
-        let slot_changes = slot_changes.into_owned();
-
-        Ok(Self {
-            window_id,
-            state_id: state_id.0,
-            slot_idx,
-            button,
-            mode,
-            slot_changes,
-            carried_item,
-        })
-    }
-}
-
-#[derive(Component, Default)]
-pub struct GlobalEventHandlers {
-    pub click: EventHandlers<ClickSlotEvent>,
-    pub interact: EventHandlers<InteractEvent>,
-
-    // todo: this should be a lifetime for<'a>
-    pub completion: EventHandlers<CommandCompletionRequest<'static>>,
-}
-
-pub struct EventHandlers<T> {
-    handlers: Vec<EventFn<T>>,
-}
-
-impl<T> Default for EventHandlers<T> {
-    fn default() -> Self {
-        Self {
-            handlers: Vec::new(),
-        }
-    }
-}
-
-impl<T> EventHandlers<T> {
-    pub fn trigger_all(&self, world: &mut PacketSwitchQuery<'_>, event: &T) {
-        for handler in &self.handlers {
-            handler(world, event);
-        }
-    }
-
-    pub fn register(
-        &mut self,
-        handler: impl Fn(&mut PacketSwitchQuery<'_>, &T) + 'static + Send + Sync,
-    ) {
-        self.handlers.push(Box::new(handler));
-    }
-=======
 unsafe impl Lifetime for InteractEvent {
     type WithLifetime<'a> = Self;
->>>>>>> a1bb5880
 }
 
 pub struct PlayerJoinServer {
