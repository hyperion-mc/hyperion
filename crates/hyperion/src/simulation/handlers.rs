//! <https://wiki.vg/index.php?title=Protocol&oldid=18375>

// The RegistryHandler requires a specific function signature
#![allow(clippy::unnecessary_wraps)]
#![allow(clippy::trivially_copy_pass_by_ref)]

use std::borrow::Cow;

use anyhow::{Context, bail};
use flecs_ecs::core::{Entity, EntityView, EntityViewGet, World};
use geometry::aabb::Aabb;
use glam::{IVec3, Vec3};
use hyperion_utils::{EntityExt, LifetimeHandle, RuntimeLifetime};
use tracing::{info, instrument, warn};
use valence_generated::{
    block::{BlockKind, BlockState, PropName},
    item::ItemKind,
};
use valence_protocol::{
    Hand, ItemStack, VarInt,
    packets::play::{
        self, client_command_c2s::ClientCommand, player_action_c2s::PlayerAction,
        player_interact_entity_c2s::EntityInteraction,
        player_position_look_s2c::PlayerPositionLookFlags,
    },
};
use valence_text::IntoText;

use super::{
    ConfirmBlockSequences, EntitySize, Position,
    animation::{self, ActiveAnimation},
    block_bounds,
    blocks::Blocks,
    bow::BowCharging,
    event::ClientStatusEvent,
};
use crate::{
    net::{Compose, ConnectionId, decoder::BorrowedPacketFrame},
    simulation::{
<<<<<<< HEAD
        Pitch, Yaw, aabb, event, event::PluginMessage, metadata::entity::Pose,
        packet::HandlerRegistry,
=======
        Pitch, Yaw, aabb,
        event::{self, PluginMessage},
        metadata::entity::Pose,
    },
    storage::{
        ClickSlotEvent, CommandCompletionRequest, Events, GlobalEventHandlers, InteractEvent,
>>>>>>> f9788b04
    },
    storage::{CommandCompletionRequest, Events, InteractEvent},
};

fn full(
    &play::FullC2s {
        position,
        yaw,
        pitch,
        ..
    }: &play::FullC2s,
    _: &dyn LifetimeHandle<'_>,
    query: &mut PacketSwitchQuery<'_>,
) -> anyhow::Result<()> {
    // check to see if the player is moving too fast
    // if they are, ignore the packet

    let position = position.as_vec3();
    change_position_or_correct_client(query, position);

    query.yaw.yaw = yaw;
    query.pitch.pitch = pitch;

    Ok(())
}

// #[instrument(skip_all)]
fn change_position_or_correct_client(query: &mut PacketSwitchQuery<'_>, proposed: Vec3) {
    let pose = &mut *query.position;

    if let Err(e) = try_change_position(proposed, pose, *query.size, query.blocks) {
        // Send error message to player
        let msg = format!("§c{e}");
        let pkt = play::GameMessageS2c {
            chat: msg.into_cow_text(),
            overlay: false,
        };

        if let Err(e) = query.compose.unicast(&pkt, query.io_ref, query.system) {
            warn!("Failed to send error message to player: {e}");
        }

        // Correct client position
        let pkt = play::PlayerPositionLookS2c {
            position: pose.position.as_dvec3(),
            yaw: query.yaw.yaw,
            pitch: query.pitch.pitch,
            flags: PlayerPositionLookFlags::default(),
            teleport_id: VarInt(fastrand::i32(..)),
        };

        if let Err(e) = query.compose.unicast(&pkt, query.io_ref, query.system) {
            warn!("Failed to correct client position: {e}");
        }
    }
}

/// Returns true if the position was changed, false if it was not.
/// The vanilla server has a max speed of 100 blocks per tick.
/// However, we are much more conservative.
const MAX_BLOCKS_PER_TICK: f32 = 30.0;

/// Returns true if the position was changed, false if it was not.
///
/// Movement validity rules:
/// ```text
///   From  |   To    | Allowed
/// --------|---------|--------
/// in  🧱  | in  🧱  |   ✅
/// in  🧱  | out 🌫️  |   ✅
/// out 🌫️  | in  🧱  |   ❌
/// out 🌫️  | out 🌫️  |   ✅
/// ```
/// Only denies movement if starting outside a block and moving into a block.
/// This prevents players from glitching into blocks while allowing them to move out.
fn try_change_position(
    proposed: Vec3,
    position: &mut Position,
    size: EntitySize,
    blocks: &Blocks,
) -> anyhow::Result<()> {
    is_within_speed_limits(**position, proposed)?;

    // Only check collision if we're starting outside a block
    if !has_block_collision(position, size, blocks) && has_block_collision(&proposed, size, blocks)
    {
        return Err(anyhow::anyhow!("Cannot move into solid blocks"));
    }

    **position = proposed;
    Ok(())
}

#[must_use]
#[allow(clippy::cast_possible_truncation)]
pub fn is_grounded(position: &Vec3, blocks: &Blocks) -> bool {
    // Calculate the block position by flooring the x and z coordinates
    let block_x = position.x as i32;
    let block_y = (position.y.ceil() - 1.0) as i32; // Check the block directly below
    let block_z = position.z as i32;

    // Check if the block at the calculated position is not air
    !blocks
        .get_block(IVec3::new(block_x, block_y, block_z))
        .unwrap()
        .is_air()
}
fn is_within_speed_limits(current: Vec3, proposed: Vec3) -> anyhow::Result<()> {
    let delta = proposed - current;
    if delta.length_squared() > MAX_BLOCKS_PER_TICK.powi(2) {
        return Err(anyhow::anyhow!(
            "Moving too fast! Maximum speed is {MAX_BLOCKS_PER_TICK} blocks per tick"
        ));
    }
    Ok(())
}

fn has_block_collision(position: &Vec3, size: EntitySize, blocks: &Blocks) -> bool {
    use std::ops::ControlFlow;

    let (min, max) = block_bounds(*position, size);
    let shrunk = aabb(*position, size).shrink(0.01);

    let res = blocks.get_blocks(min, max, |pos, block| {
        let pos = Vec3::new(pos.x as f32, pos.y as f32, pos.z as f32);

        for aabb in block.collision_shapes() {
            let aabb = Aabb::new(aabb.min().as_vec3(), aabb.max().as_vec3());
            let aabb = aabb.move_by(pos);

            if shrunk.collides(&aabb) {
                return ControlFlow::Break(false);
            }
        }

        ControlFlow::Continue(())
    });

    res.is_break()
}

fn look_and_on_ground(
    &play::LookAndOnGroundC2s { yaw, pitch, .. }: &play::LookAndOnGroundC2s,
    _: &dyn LifetimeHandle<'_>,
    query: &mut PacketSwitchQuery<'_>,
) -> anyhow::Result<()> {
    **query.yaw = yaw;
    **query.pitch = pitch;

    Ok(())
}

fn position_and_on_ground(
    &play::PositionAndOnGroundC2s { position, .. }: &play::PositionAndOnGroundC2s,
    _: &dyn LifetimeHandle<'_>,
    query: &mut PacketSwitchQuery<'_>,
) -> anyhow::Result<()> {
    change_position_or_correct_client(query, position.as_vec3());

    Ok(())
}

fn chat_command<'a>(
    pkt: &play::CommandExecutionC2s<'a>,
    handle: &dyn LifetimeHandle<'a>,
    query: &mut PacketSwitchQuery<'_>,
) -> anyhow::Result<()> {
    let command = RuntimeLifetime::new(pkt.command.0, handle);

    query.events.push(
        event::Command {
            raw: command,
            by: query.id,
        },
        query.world,
    );

    Ok(())
}

fn hand_swing(
    &packet: &play::HandSwingC2s,
    _: &dyn LifetimeHandle<'_>,
    query: &mut PacketSwitchQuery<'_>,
) -> anyhow::Result<()> {
    match packet.hand {
        Hand::Main => {
            query.animation.push(animation::Kind::SwingMainArm);
        }
        Hand::Off => {
            query.animation.push(animation::Kind::SwingOffHand);
        }
    }

    Ok(())
}

#[instrument(skip_all)]
fn player_interact_entity(
    packet: &play::PlayerInteractEntityC2s,
    _: &dyn LifetimeHandle<'_>,
    query: &mut PacketSwitchQuery<'_>,
) -> anyhow::Result<()> {
    // attack
    if packet.interact != EntityInteraction::Attack {
        return Ok(());
    }

    let target = packet.entity_id.0;
    let target = Entity::from_minecraft_id(target);

    query.events.push(
        event::AttackEntity {
            origin: query.id,
            target,
            damage: 1.0,
        },
        query.world,
    );

    Ok(())
}

pub struct PacketSwitchQuery<'a> {
    pub id: Entity,
    pub handler_registry: &'a HandlerRegistry,
    pub view: EntityView<'a>,
    pub compose: &'a Compose,
    pub io_ref: ConnectionId,
    pub position: &'a mut Position,
    pub yaw: &'a mut Yaw,
    pub pitch: &'a mut Pitch,
<<<<<<< HEAD
    pub size: &'a EntitySize,
=======
    pub size: &'a mut EntitySize,
    pub events: &'a Events,
>>>>>>> f9788b04
    pub world: &'a World,
    pub blocks: &'a Blocks,
    pub pose: &'a mut Pose,
    pub events: &'a Events,
    pub confirm_block_sequences: &'a mut ConfirmBlockSequences,
    pub system: EntityView<'a>,
    pub inventory: &'a mut hyperion_inventory::PlayerInventory,
    pub animation: &'a mut ActiveAnimation,
    pub crafting_registry: &'a hyperion_crafting::CraftingRegistry,
}

// i.e., shooting a bow, digging a block, etc
fn player_action(
    &packet: &play::PlayerActionC2s,
    _: &dyn LifetimeHandle<'_>,
    query: &mut PacketSwitchQuery<'_>,
) -> anyhow::Result<()> {
    let sequence = packet.sequence.0;
    let position = IVec3::new(packet.position.x, packet.position.y, packet.position.z);

    match packet.action {
        PlayerAction::StartDestroyBlock => {
            let event = event::StartDestroyBlock {
                position,
                from: query.id,
                sequence,
            };
            query.events.push(event, query.world);
        }
        PlayerAction::StopDestroyBlock => {
            let event = event::DestroyBlock {
                position,
                from: query.id,
                sequence,
            };

            query.events.push(event, query.world);
        }
        PlayerAction::ReleaseUseItem => {
            let event = event::ReleaseUseItem {
                from: query.id,
                item: query.inventory.get_cursor().item,
            };

            query.events.push(event, query.world);
        }
        action => bail!("unimplemented {action:?}"),
    }

    // todo: implement

    Ok(())
}

// for sneaking/crouching/etc
fn client_command(
    &packet: &play::ClientCommandC2s,
    _: &dyn LifetimeHandle<'_>,
    query: &mut PacketSwitchQuery<'_>,
) -> anyhow::Result<()> {
    match packet.action {
        ClientCommand::StartSneaking => {
            *query.pose = Pose::Sneaking;
            query.size.height = 1.5;
        }
        ClientCommand::StopSneaking | ClientCommand::LeaveBed => {
            *query.pose = Pose::Standing;
            query.size.height = 1.8;
        }
        ClientCommand::StartSprinting
        | ClientCommand::StopSprinting
        | ClientCommand::StartJumpWithHorse
        | ClientCommand::StopJumpWithHorse
        | ClientCommand::OpenHorseInventory
        | ClientCommand::StartFlyingWithElytra => {}
    }

    Ok(())
}

/// Handles player interaction with items in hand
///
/// Common uses:
/// - Starting to wind up a bow for shooting arrows
/// - Using consumable items like food or potions
/// - Throwing items like snowballs or ender pearls
/// - Using tools/items with special right-click actions (e.g. fishing rods, shields)
/// - Activating items with duration effects (e.g. chorus fruit teleport)
pub fn player_interact_item(
    &play::PlayerInteractItemC2s { hand, sequence }: &play::PlayerInteractItemC2s,
    handle: &dyn LifetimeHandle<'_>,
    query: &mut PacketSwitchQuery<'_>,
) -> anyhow::Result<()> {
    let event = InteractEvent {
        hand,
        sequence: sequence.0,
    };

    let cursor = query.inventory.get_cursor();

    if !cursor.is_empty() {
        if cursor.item == ItemKind::WrittenBook {
            let packet = play::OpenWrittenBookS2c { hand };
            query.compose.unicast(&packet, query.io_ref, query.system)?;
        } else if cursor.item == ItemKind::Bow {
            // Start charging bow
            let entity = query.world.entity_from_id(query.id);
            entity.get::<Option<&BowCharging>>(|charging| {
                if charging.is_some() {
                    return;
                }
                entity.set(BowCharging::now());
            });
        }
    }

    query.handler_registry.trigger(&event, handle, query)?;

    Ok(())
}

pub fn player_interact_block(
    &packet: &play::PlayerInteractBlockC2s,
    _: &dyn LifetimeHandle<'_>,
    query: &mut PacketSwitchQuery<'_>,
) -> anyhow::Result<()> {
    // PlayerInteractBlockC2s contains:
    // - hand: Hand (enum: MainHand or OffHand)
    // - position: BlockPos (x, y, z coordinates of the block)
    // - face: Direction (enum: Down, Up, North, South, West, East)
    // - cursor_position: Vec3 (x, y, z coordinates of cursor on the block face)
    // - inside_block: bool (whether the player's head is inside a block)
    // - sequence: VarInt (sequence number for this interaction)

    query.confirm_block_sequences.push(packet.sequence.0);

    let interacted_block_pos = packet.position;
    let interacted_block_pos_vec = IVec3::new(
        interacted_block_pos.x,
        interacted_block_pos.y,
        interacted_block_pos.z,
    );

    let Some(interacted_block) = query.blocks.get_block(interacted_block_pos_vec) else {
        return Ok(());
    };

    if interacted_block.get(PropName::Open).is_some() {
        // Toggle the open state of a door
        // todo: place block instead of toggling door if the player is crouching and holding a
        // block

        query.events.push(
            event::ToggleDoor {
                position: interacted_block_pos_vec,
                from: query.id,
                sequence: packet.sequence.0,
            },
            query.world,
        );
    } else {
        // Attempt to place a block

        let held = query.inventory.get_cursor();

        if held.is_empty() {
            return Ok(());
        }

        let kind = held.item;

        let Some(block_kind) = BlockKind::from_item_kind(kind) else {
            warn!("invalid item kind to place: {kind:?}");
            return Ok(());
        };

        let block_state = BlockState::from_kind(block_kind);

        let position = interacted_block_pos.get_in_direction(packet.face);
        let position = IVec3::new(position.x, position.y, position.z);

        let position_dvec3 = position.as_vec3();

        // todo(hack): technically players can do some crazy position stuff to abuse this probably
        let player_aabb = aabb(**query.position, *query.size);

        let collides_player = block_state
            .collision_shapes()
            .map(|aabb| {
                Aabb::new(aabb.min().as_vec3(), aabb.max().as_vec3()).move_by(position_dvec3)
            })
            .any(|block_aabb| Aabb::overlap(&block_aabb, &player_aabb).is_some());

        if collides_player {
            return Ok(());
        }

        query.events.push(
            event::PlaceBlock {
                position,
                from: query.id,
                sequence: packet.sequence.0,
                block: block_state,
            },
            query.world,
        );
    }

    Ok(())
}

pub fn update_selected_slot(
    &play::UpdateSelectedSlotC2s { slot }: &play::UpdateSelectedSlotC2s,
    _: &dyn LifetimeHandle<'_>,
    query: &mut PacketSwitchQuery<'_>,
) -> anyhow::Result<()> {
    query.inventory.set_cursor(slot);

    Ok(())
}

pub fn creative_inventory_action(
    play::CreativeInventoryActionC2s { slot, clicked_item }: &play::CreativeInventoryActionC2s,
    _: &dyn LifetimeHandle<'_>,
    query: &mut PacketSwitchQuery<'_>,
) -> anyhow::Result<()> {
    info!("creative inventory action: {slot} {clicked_item:?}");

    let Ok(slot) = u16::try_from(*slot) else {
        warn!("invalid slot {slot}");
        return Ok(());
    };

    query.inventory.set(slot, clicked_item.clone())?;

    Ok(())
}

pub fn custom_payload<'a>(
    packet: &play::CustomPayloadC2s<'a>,
    handle: &dyn LifetimeHandle<'a>,
    query: &mut PacketSwitchQuery<'_>,
) -> anyhow::Result<()> {
    let channel = packet.channel.clone().into_inner();

    let Cow::Borrowed(borrow) = channel else {
        bail!("NO")
    };

    let event = PluginMessage {
        channel: RuntimeLifetime::new(borrow, handle),
        data: RuntimeLifetime::new(packet.data.0.0, handle),
    };

    query.events.push(event, query.world);

    Ok(())
}

// keywords: inventory
fn click_slot(
    pkt: &play::ClickSlotC2s<'_>,
    _: &dyn LifetimeHandle<'_>,
    query: &mut PacketSwitchQuery<'_>,
) -> anyhow::Result<()> {
    let to_send_pkt = play::ScreenHandlerSlotUpdateS2c {
        window_id: -1,
        state_id: VarInt::default(),
        slot_idx: 0, // crafting result
        slot_data: Cow::Borrowed(&ItemStack::EMPTY),
    };

    // negate click
    query
        .compose
        .unicast(&to_send_pkt, query.io_ref, query.system)?;

    let slot_idx = u16::try_from(pkt.slot_idx).context("slot index is negative")?;

    let item_in_slot = query.inventory.get(slot_idx)?;

    let to_send_pkt = play::ScreenHandlerSlotUpdateS2c {
        window_id: 0,
        state_id: VarInt::default(),
        slot_idx: pkt.slot_idx,
        slot_data: Cow::Borrowed(item_in_slot),
    };

    query
        .compose
        .unicast(&to_send_pkt, query.io_ref, query.system)?;

    // info!("click slot\n{pkt:#?}");

    // // todo(security): validate the player can do this. This is a MAJOR security issue.
    // // as players will be able to spawn items in their inventory wit current logic.
    // for SlotChange { idx, stack } in pkt.slot_changes.iter() {
    //     let idx = u16::try_from(*idx).context("slot index is negative")?;
    //     query.inventory.set(idx, stack.clone())?;
    // }

    let item = query.inventory.crafting_result(query.crafting_registry);

    let set_item_pkt = play::ScreenHandlerSlotUpdateS2c {
        window_id: 0,
        state_id: VarInt(0),
        slot_idx: 0, // crafting result
        slot_data: Cow::Owned(item),
    };

    query
        .compose
        .unicast(&set_item_pkt, query.io_ref, query.system)?;

    Ok(())
}

fn chat_message<'a>(
    pkt: &play::ChatMessageC2s<'a>,
    handle: &dyn LifetimeHandle<'a>,
    query: &mut PacketSwitchQuery<'_>,
) -> anyhow::Result<()> {
    let msg = RuntimeLifetime::new(pkt.message.0, handle);

    query
        .events
        .push(event::ChatMessage { msg, by: query.id }, query.world);

    Ok(())
}

pub fn request_command_completions<'a>(
    play::RequestCommandCompletionsC2s {
        transaction_id,
        text,
    }: &play::RequestCommandCompletionsC2s<'a>,
    handle: &dyn LifetimeHandle<'a>,
    query: &mut PacketSwitchQuery<'_>,
) -> anyhow::Result<()> {
    let text = text.0;
    let transaction_id = transaction_id.0;

    let completion = CommandCompletionRequest {
        query: text,
        id: transaction_id,
    };

    query.handler_registry.trigger(&completion, handle, query)?;

    Ok(())
}

pub fn client_status(
<<<<<<< HEAD
    pkt: &play::ClientStatusC2s,
    _: &dyn LifetimeHandle<'_>,
    query: &mut PacketSwitchQuery<'_>,
) -> anyhow::Result<()> {
=======
    mut data: &'static [u8],
    query: &mut PacketSwitchQuery<'_>,
) -> anyhow::Result<()> {
    let pkt = play::ClientStatusC2s::decode(&mut data)?;

>>>>>>> f9788b04
    let command = ClientStatusEvent {
        client: query.id,
        status: match pkt {
            play::ClientStatusC2s::PerformRespawn => event::ClientStatusCommand::PerformRespawn,
            play::ClientStatusC2s::RequestStats => event::ClientStatusCommand::RequestStats,
        },
    };

    query.handlers.client_status.trigger_all(query, &command);

    Ok(())
}

pub fn add_builtin_handlers(registry: &mut HandlerRegistry) {
    registry.add_handler(Box::new(chat_message));
    registry.add_handler(Box::new(click_slot));
    registry.add_handler(Box::new(client_command));
    registry.add_handler(Box::new(client_status));
    registry.add_handler(Box::new(chat_command));
    registry.add_handler(Box::new(creative_inventory_action));
    registry.add_handler(Box::new(custom_payload));
    registry.add_handler(Box::new(full));
    registry.add_handler(Box::new(hand_swing));
    registry.add_handler(Box::new(look_and_on_ground));
    registry.add_handler(Box::new(player_action));
    registry.add_handler(Box::new(player_interact_block));
    registry.add_handler(Box::new(player_interact_entity));
    registry.add_handler(Box::new(player_interact_item));
    registry.add_handler(Box::new(position_and_on_ground));
    registry.add_handler(Box::new(request_command_completions));
    registry.add_handler(Box::new(update_selected_slot));
}

pub fn packet_switch<'a>(
    raw: BorrowedPacketFrame<'a>,
    query: &mut PacketSwitchQuery<'a>,
) -> anyhow::Result<()> {
    let packet_id = raw.id;
    let data = raw.body;

    // TODO: add unsafe somewhere because the bytes must come from the compose bump
    // SAFETY: The only data that [`HandlerRegistry::process_packet`] is aware of outliving 'a is the packet bytes.
    // The packet bytes are stored in the compose bump allocator.
    // [`LifetimeTracker::assert_no_references`] will be called on the bump tracker before the
    // bump allocator is cleared.
    let handle = unsafe { query.compose.bump_tracker.handle() };
    let handle: &dyn LifetimeHandle<'a> = &handle;

    query
        .handler_registry
        .process_packet(packet_id, data, handle, query)?;

    Ok(())
}<|MERGE_RESOLUTION|>--- conflicted
+++ resolved
@@ -37,17 +37,10 @@
 use crate::{
     net::{Compose, ConnectionId, decoder::BorrowedPacketFrame},
     simulation::{
-<<<<<<< HEAD
-        Pitch, Yaw, aabb, event, event::PluginMessage, metadata::entity::Pose,
-        packet::HandlerRegistry,
-=======
         Pitch, Yaw, aabb,
         event::{self, PluginMessage},
         metadata::entity::Pose,
-    },
-    storage::{
-        ClickSlotEvent, CommandCompletionRequest, Events, GlobalEventHandlers, InteractEvent,
->>>>>>> f9788b04
+        packet::HandlerRegistry,
     },
     storage::{CommandCompletionRequest, Events, InteractEvent},
 };
@@ -280,12 +273,7 @@
     pub position: &'a mut Position,
     pub yaw: &'a mut Yaw,
     pub pitch: &'a mut Pitch,
-<<<<<<< HEAD
-    pub size: &'a EntitySize,
-=======
     pub size: &'a mut EntitySize,
-    pub events: &'a Events,
->>>>>>> f9788b04
     pub world: &'a World,
     pub blocks: &'a Blocks,
     pub pose: &'a mut Pose,
@@ -639,18 +627,10 @@
 }
 
 pub fn client_status(
-<<<<<<< HEAD
     pkt: &play::ClientStatusC2s,
-    _: &dyn LifetimeHandle<'_>,
-    query: &mut PacketSwitchQuery<'_>,
-) -> anyhow::Result<()> {
-=======
-    mut data: &'static [u8],
-    query: &mut PacketSwitchQuery<'_>,
-) -> anyhow::Result<()> {
-    let pkt = play::ClientStatusC2s::decode(&mut data)?;
-
->>>>>>> f9788b04
+    handle: &dyn LifetimeHandle<'_>,
+    query: &mut PacketSwitchQuery<'_>,
+) -> anyhow::Result<()> {
     let command = ClientStatusEvent {
         client: query.id,
         status: match pkt {
@@ -659,7 +639,7 @@
         },
     };
 
-    query.handlers.client_status.trigger_all(query, &command);
+    query.handler_registry.trigger(&command, handle, query)?;
 
     Ok(())
 }
