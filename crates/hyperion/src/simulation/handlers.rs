--- conflicted
+++ resolved
@@ -6,13 +6,8 @@
 
 use std::borrow::Cow;
 
-<<<<<<< HEAD
 use anyhow::bail;
-use flecs_ecs::core::{Entity, EntityView, EntityViewGet, World};
-=======
-use anyhow::{Context, bail};
 use flecs_ecs::core::{Entity, EntityView, World};
->>>>>>> a1bb5880
 use geometry::aabb::Aabb;
 use glam::{IVec3, Vec3};
 use hyperion_utils::{EntityExt, LifetimeHandle, RuntimeLifetime};
@@ -22,11 +17,7 @@
     item::ItemKind,
 };
 use valence_protocol::{
-<<<<<<< HEAD
-    Decode, Hand, Packet, VarInt,
-=======
-    Hand, ItemStack, VarInt,
->>>>>>> a1bb5880
+    Hand, VarInt,
     packets::play::{
         self, client_command_c2s::ClientCommand, player_action_c2s::PlayerAction,
         player_interact_entity_c2s::EntityInteraction,
@@ -41,14 +32,10 @@
     block_bounds,
     blocks::Blocks,
     event::ClientStatusEvent,
-    inventory::{close_handled_screen, handle_click_slot, handle_update_selected_slot},
+    inventory::{handle_click_slot, handle_update_selected_slot},
 };
 use crate::{
     net::{Compose, ConnectionId, decoder::BorrowedPacketFrame},
-<<<<<<< HEAD
-    simulation::{Pitch, Yaw, aabb, event, event::PluginMessage, metadata::entity::Pose},
-    storage::{CommandCompletionRequest, Events, GlobalEventHandlers, InteractEvent},
-=======
     simulation::{
         Pitch, Yaw, aabb,
         event::{self, PluginMessage},
@@ -56,7 +43,6 @@
         packet::HandlerRegistry,
     },
     storage::{CommandCompletionRequest, Events, InteractEvent},
->>>>>>> a1bb5880
 };
 
 fn full(
@@ -499,18 +485,11 @@
 }
 
 pub fn update_selected_slot(
-    &play::UpdateSelectedSlotC2s { slot }: &play::UpdateSelectedSlotC2s,
-    _: &dyn LifetimeHandle<'_>,
-    query: &mut PacketSwitchQuery<'_>,
-) -> anyhow::Result<()> {
-<<<<<<< HEAD
-    // "Set Selected Slot" packet (ID 0x0B)
-    let packet = play::UpdateSelectedSlotC2s::decode(&mut data)?;
-
+    &packet: &play::UpdateSelectedSlotC2s,
+    _: &dyn LifetimeHandle<'_>,
+    query: &mut PacketSwitchQuery<'_>,
+) -> anyhow::Result<()> {
     handle_update_selected_slot(packet, query);
-=======
-    query.inventory.set_cursor(slot);
->>>>>>> a1bb5880
 
     Ok(())
 }
@@ -554,68 +533,13 @@
 }
 
 // keywords: inventory
-<<<<<<< HEAD
-fn click_slot(mut data: &'static [u8], query: &mut PacketSwitchQuery<'_>) -> anyhow::Result<()> {
-    let packet = play::ClickSlotC2s::decode(&mut data)?;
-
-    handle_click_slot(&packet, query);
-
-=======
 fn click_slot(
     pkt: &play::ClickSlotC2s<'_>,
     _: &dyn LifetimeHandle<'_>,
     query: &mut PacketSwitchQuery<'_>,
 ) -> anyhow::Result<()> {
-    let to_send_pkt = play::ScreenHandlerSlotUpdateS2c {
-        window_id: -1,
-        state_id: VarInt::default(),
-        slot_idx: 0, // crafting result
-        slot_data: Cow::Borrowed(&ItemStack::EMPTY),
-    };
-
-    // negate click
-    query
-        .compose
-        .unicast(&to_send_pkt, query.io_ref, query.system)?;
-
-    let slot_idx = u16::try_from(pkt.slot_idx).context("slot index is negative")?;
-
-    let item_in_slot = query.inventory.get(slot_idx)?;
-
-    let to_send_pkt = play::ScreenHandlerSlotUpdateS2c {
-        window_id: 0,
-        state_id: VarInt::default(),
-        slot_idx: pkt.slot_idx,
-        slot_data: Cow::Borrowed(item_in_slot),
-    };
-
-    query
-        .compose
-        .unicast(&to_send_pkt, query.io_ref, query.system)?;
-
-    // info!("click slot\n{pkt:#?}");
-
-    // // todo(security): validate the player can do this. This is a MAJOR security issue.
-    // // as players will be able to spawn items in their inventory wit current logic.
-    // for SlotChange { idx, stack } in pkt.slot_changes.iter() {
-    //     let idx = u16::try_from(*idx).context("slot index is negative")?;
-    //     query.inventory.set(idx, stack.clone())?;
-    // }
-
-    let item = query.inventory.crafting_result(query.crafting_registry);
-
-    let set_item_pkt = play::ScreenHandlerSlotUpdateS2c {
-        window_id: 0,
-        state_id: VarInt(0),
-        slot_idx: 0, // crafting result
-        slot_data: Cow::Owned(item),
-    };
-
-    query
-        .compose
-        .unicast(&set_item_pkt, query.io_ref, query.system)?;
-
->>>>>>> a1bb5880
+    handle_click_slot(pkt, query);
+
     Ok(())
 }
 
@@ -702,33 +626,6 @@
     let packet_id = raw.id;
     let data = raw.body;
 
-<<<<<<< HEAD
-    // ideally we wouldn't have to do this. The lifetime is the same as the entire tick.
-    // as the data is bump-allocated and reset occurs at the end of the tick
-    let data: &'static [u8] = unsafe { core::mem::transmute(data) };
-
-    match packet_id {
-        play::ChatMessageC2s::ID => chat_message(data, query)?,
-        play::ClickSlotC2s::ID => click_slot(data, query)?,
-        play::ClientCommandC2s::ID => client_command(data, query)?,
-        play::ClientStatusC2s::ID => client_status(data, query)?,
-        play::CommandExecutionC2s::ID => chat_command(data, query)?,
-        play::CreativeInventoryActionC2s::ID => creative_inventory_action(data, query)?,
-        play::CustomPayloadC2s::ID => custom_payload(data, query)?,
-        play::FullC2s::ID => full(query, data)?,
-        play::HandSwingC2s::ID => hand_swing(data, query)?,
-        play::LookAndOnGroundC2s::ID => look_and_on_ground(data, query)?,
-        play::PlayerActionC2s::ID => player_action(data, query)?,
-        play::PlayerInteractBlockC2s::ID => player_interact_block(data, query)?,
-        play::PlayerInteractEntityC2s::ID => player_interact_entity(data, query)?,
-        play::PlayerInteractItemC2s::ID => player_interact_item(data, query)?,
-        play::PositionAndOnGroundC2s::ID => position_and_on_ground(query, data)?,
-        play::RequestCommandCompletionsC2s::ID => request_command_completions(data, query)?,
-        play::UpdateSelectedSlotC2s::ID => update_selected_slot(data, query)?,
-        play::CloseHandledScreenC2s::ID => close_handled_screen(data, query)?,
-        _ => trace!("unknown packet id: 0x{:02X}", packet_id),
-    }
-=======
     // SAFETY: The only data that HandlerRegistry::process_packet is aware of outliving 'a is the packet bytes.
     // The packet bytes are stored in the compose bump allocator.
     // LifetimeTracker::assert_no_references will be called on the bump tracker before the
@@ -739,7 +636,6 @@
     query
         .handler_registry
         .process_packet(packet_id, data, handle, query)?;
->>>>>>> a1bb5880
 
     Ok(())
 }