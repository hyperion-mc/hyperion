//! Flecs components which are used for events.

use derive_more::Constructor;
use flecs_ecs::{core::Entity, macros::Component};
use glam::{IVec3, Vec3};
use hyperion_utils::{Lifetime, RuntimeLifetime};
use valence_generated::block::BlockState;
use valence_protocol::{
    Hand, ItemStack,
    packets::play::click_slot_c2s::{ClickMode, SlotChange},
};
use valence_server::ItemKind;

use super::blocks::RayCollision;
use crate::simulation::skin::PlayerSkin;

#[derive(Component, Default, Debug)]
pub struct ItemDropEvent {
    pub item: ItemStack,
    pub location: Vec3,
}

#[derive(Component, Default, Debug)]
pub struct ItemInteract {
    pub entity: Entity,
    pub hand: Hand,
    pub sequence: i32,
}

pub struct ChatMessage {
    pub msg: RuntimeLifetime<&'static str>,
    pub by: Entity,
}

#[derive(Debug)]
pub struct SetSkin {
    pub skin: PlayerSkin,
    pub by: Entity,
}

/// Represents an attack action by an entity in the game.
#[derive(Copy, Clone, Debug, PartialEq)]
pub struct AttackEntity {
    /// The entity that is performing the attack.
    pub origin: Entity,
    pub target: Entity,
    /// The damage dealt by the attack. This corresponds to the same unit as [`crate::simulation::metadata::living_entity::Health`].
    pub damage: f32,
}

#[derive(Copy, Clone, Debug, PartialEq, Constructor)]
pub struct HealthUpdate {
    pub from: f32,
    pub to: f32,
}

#[derive(Copy, Clone, Debug, PartialEq, Eq)]
pub struct StartDestroyBlock {
    pub position: IVec3,
    pub from: Entity,
    pub sequence: i32,
}

#[derive(Copy, Clone, Debug, PartialEq, Eq)]
pub struct DestroyBlock {
    pub position: IVec3,
    pub from: Entity,
    pub sequence: i32,
}

#[derive(Copy, Clone, Debug, PartialEq, Eq)]
pub struct PlaceBlock {
    pub position: IVec3,
    pub block: BlockState,
    pub from: Entity,
    pub sequence: i32,
}

#[derive(Copy, Clone, Debug, PartialEq, Eq)]
pub struct ToggleDoor {
    pub position: IVec3,
    pub from: Entity,
    pub sequence: i32,
}

#[derive(Copy, Clone, Debug)]
pub struct SwingArm {
    pub hand: Hand,
}

#[derive(Copy, Clone, Debug)]
pub struct ReleaseUseItem {
    pub from: Entity,
    pub item: ItemKind,
}

pub struct PluginMessage {
    pub channel: RuntimeLifetime<&'static str>,
    pub data: RuntimeLifetime<&'static [u8]>,
}

impl std::fmt::Debug for PluginMessage {
    fn fmt(&self, f: &mut std::fmt::Formatter<'_>) -> std::fmt::Result {
        let bytes = bytes::Bytes::copy_from_slice(self.data.get());

        f.debug_struct("PluginMessage")
            .field("channel", self.channel.get())
            .field("data", &bytes)
            .finish()
    }
}

#[derive(Copy, Clone, Debug, PartialEq, Eq, Hash)]
#[repr(i32)]
#[expect(missing_docs, reason = "self explanatory")]
pub enum Posture {
    Standing = 0,
    FallFlying = 1,
    Sleeping = 2,
    Swimming = 3,
    SpinAttack = 4,
    Sneaking = 5,
    LongJumping = 6,
    Dying = 7,
    Croaking = 8,
    UsingTongue = 9,
    Sitting = 10,
    Roaring = 11,
    Sniffing = 12,
    Emerging = 13,
    Digging = 14,
}

/// <https://wiki.vg/index.php?title=Protocol&oldid=18375#Set_Entity_Metadata>
#[derive(Copy, Clone, Debug, PartialEq, Eq)]
pub struct PostureUpdate {
    /// The new posture of the entity.
    pub state: Posture,
}

pub struct Command {
    pub raw: RuntimeLifetime<&'static str>,
    pub by: Entity,
}

pub struct BlockInteract {}

#[derive(Clone, Debug, PartialEq, Eq)]
pub enum ClientStatusCommand {
    PerformRespawn,
    RequestStats,
}

#[derive(Clone, Debug)]
pub struct ClientStatusEvent {
    pub client: Entity,
    pub status: ClientStatusCommand,
}

<<<<<<< HEAD
=======
unsafe impl Lifetime for ClientStatusEvent {
    type WithLifetime<'a> = Self;
}

>>>>>>> a1bb5880
#[derive(Clone, Debug)]
pub struct ProjectileEntityEvent {
    pub client: Entity,
    pub projectile: Entity,
}

#[derive(Clone, Debug)]
pub struct ProjectileBlockEvent {
    pub collision: RayCollision,
    pub projectile: Entity,
<<<<<<< HEAD
}

#[derive(Clone, Debug)]
pub struct ClickSlotEvent {
    pub client: Entity,
    pub window_id: u8,
    pub state_id: i32,
    pub slot: i16,
    pub button: i8,
    pub mode: ClickMode,
    pub slot_changes: Vec<SlotChange>,
    pub carried_item: ItemStack,
}

#[derive(Clone, Debug)]
pub struct DropItemStackEvent {
    pub client: Entity,
    pub from_slot: Option<i16>,
    pub item: ItemStack,
}

#[derive(Clone, Debug)]
pub struct UpdateSelectedSlotEvent {
    pub client: Entity,
    pub slot: u8,
=======
>>>>>>> a1bb5880
}<|MERGE_RESOLUTION|>--- conflicted
+++ resolved
@@ -157,13 +157,10 @@
     pub status: ClientStatusCommand,
 }
 
-<<<<<<< HEAD
-=======
 unsafe impl Lifetime for ClientStatusEvent {
     type WithLifetime<'a> = Self;
 }
 
->>>>>>> a1bb5880
 #[derive(Clone, Debug)]
 pub struct ProjectileEntityEvent {
     pub client: Entity,
@@ -174,7 +171,6 @@
 pub struct ProjectileBlockEvent {
     pub collision: RayCollision,
     pub projectile: Entity,
-<<<<<<< HEAD
 }
 
 #[derive(Clone, Debug)]
@@ -200,6 +196,4 @@
 pub struct UpdateSelectedSlotEvent {
     pub client: Entity,
     pub slot: u8,
-=======
->>>>>>> a1bb5880
 }