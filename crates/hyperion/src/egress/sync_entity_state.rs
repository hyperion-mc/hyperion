use std::fmt::Debug;

use flecs_ecs::prelude::*;
use glam::Vec3;
use hyperion_utils::EntityExt;
use itertools::Either;
<<<<<<< HEAD
use tracing::debug;
=======
use tracing::error;
>>>>>>> a1bb5880
use valence_protocol::{
    ByteAngle, RawBytes, VarInt,
    packets::play::{self},
};

use crate::{
    Prev,
    net::{Compose, ConnectionId, DataBundle},
    simulation::{
        Owner, Pitch, Position, Velocity, Xp, Yaw,
        animation::ActiveAnimation,
        blocks::Blocks,
        entity_kind::EntityKind,
        event,
        handlers::is_grounded,
        metadata::{MetadataChanges, get_and_clear_metadata},
    },
    spatial::get_first_collision,
    storage::Events,
};

#[derive(Component)]
pub struct EntityStateSyncModule;

fn track_previous<T: ComponentId + Copy + Debug + PartialEq>(world: &World) {
    let post_store = world
        .entity_named("post_store")
        .add::<flecs::pipeline::Phase>()
        .depends_on::<flecs::pipeline::OnStore>();

    // we include names so that if we call this multiple times, we don't get multiple observers/systems
    let component_name = std::any::type_name::<T>();

    // get the last stuff after ::
    let component_name = component_name.split("::").last().unwrap();
    let component_name = component_name.to_lowercase();

    let observer_name = format!("init_prev_{component_name}");
    let system_name = format!("track_prev_{component_name}");

    world
        .observer_named::<flecs::OnSet, &T>(&observer_name)
        .without::<(Prev, T)>() // we have not set Prev yet
        .each_entity(|entity, value| {
            entity.set_pair::<Prev, T>(*value);
        });

    world
        .system_named::<(&mut (Prev, T), &T)>(system_name.as_str())
        .multi_threaded()
        .kind_id(post_store)
        .each(|(prev, value)| {
            *prev = *value;
        });
}

impl Module for EntityStateSyncModule {
    fn module(world: &World) {
        world
            .system_named::<(
                &Compose,        // (0)
                &ConnectionId,   // (1)
                &mut (Prev, Xp), // (2)
                &mut Xp,         // (3)
            )>("entity_xp_sync")
            .term_at(0u32)
            .singleton()
            .multi_threaded()
            .kind::<flecs::pipeline::OnStore>()
            .run(|mut table| {
                let system = table.system();
                while table.next() {
                    let count = table.count();

                    unsafe {
                        const _: () = assert!(size_of::<Xp>() == size_of::<u16>());
                        const _: () = assert!(align_of::<Xp>() == align_of::<u16>());

                        /// Number of lanes in the SIMD vector
                        const LANES: usize = 32; // up to AVX512

                        let compose = table.field_unchecked::<Compose>(0);
                        let compose = compose.first().unwrap();

                        let net = table.field_unchecked::<ConnectionId>(1);
                        let net = net.get(..).unwrap();

                        let mut prev_xp = table.field_unchecked::<Xp>(2);
                        let prev_xp = prev_xp.get_mut(..).unwrap();
                        let prev_xp: &mut [u16] =
                            core::slice::from_raw_parts_mut(prev_xp.as_mut_ptr().cast(), count);

                        let mut xp = table.field_unchecked::<Xp>(3);
                        let xp = xp.get_mut(..).unwrap();
                        let xp: &mut [u16] =
                            core::slice::from_raw_parts_mut(xp.as_mut_ptr().cast(), count);

                        simd_utils::copy_and_get_diff::<_, LANES>(
                            prev_xp,
                            xp,
                            |idx, prev, current| {
                                debug_assert!(prev != current);

                                let net = net.get(idx).unwrap();

                                let current = Xp::from(*current);
                                let visual = current.get_visual();

                                let packet = play::ExperienceBarUpdateS2c {
                                    bar: visual.prop,
                                    level: VarInt(i32::from(visual.level)),
                                    total_xp: VarInt::default(),
                                };

                                let entity = table.entity(idx);
                                entity.modified::<Xp>();

                                compose.unicast(&packet, *net, system).unwrap();
                            },
                        );
                    }
                }
            });

        system!("entity_metadata_sync", world, &Compose($), &mut MetadataChanges)
            .multi_threaded()
            .kind::<flecs::pipeline::OnStore>()
            .each_iter(move |it, row, (compose, metadata_changes)| {
                let system = it.system();
                let entity = it.entity(row);
                let entity_id = VarInt(entity.minecraft_id());

                let metadata = get_and_clear_metadata(metadata_changes);

                if let Some(view) = metadata {
                    let pkt = play::EntityTrackerUpdateS2c {
                        entity_id,
                        tracked_values: RawBytes(&view),
                    };

                    // todo(perf): do so locally
                    compose.broadcast(&pkt, system).send().unwrap();
                }
            });

        system!(
        "active_animation_sync",
        world,
        &Position,
        &Compose($),
        ?&ConnectionId,
        &mut ActiveAnimation,
        )
        .multi_threaded()
        .kind::<flecs::pipeline::OnStore>()
        .each_iter(
            move |it, row, (position, compose, connection_id, animation)| {
                let io = connection_id.copied();

                let entity = it.entity(row);
                let system = it.system();

                let entity_id = VarInt(entity.minecraft_id());

                let chunk_pos = position.to_chunk();

                for pkt in animation.packets(entity_id) {
                    compose
                        .broadcast_local(&pkt, chunk_pos, system)
                        .exclude(io)
                        .send()
                        .unwrap();
                }

                animation.clear();
            },
        );

        // What ever you do DO NOT!!! I REPEAT DO NOT SET VELOCITY ANYWHERE
        // IF YOU WANT TO APPLY VELOCITY SEND 1 VELOCITY PAKCET WHEN NEEDED LOOK in events/tag/src/module/attack.rs
        system!(
            "sync_player_entity",
            world,
            &Compose($),
            &mut (Prev, Position),
            &mut (Prev, Yaw),
            &mut (Prev, Pitch),
            &mut Position,
            &mut Velocity,
            &Yaw,
            &Pitch,
        )
            .multi_threaded()
            .kind::<flecs::pipeline::PreStore>()
            .each_iter(
<<<<<<< HEAD
                |
                    it,
                    row,
                    (compose, prev_position, prev_yaw, prev_pitch, position, velocity, yaw, pitch)
                | {
=======
                |it,
                 row,
                 (
                     compose,
                     prev_position,
                     prev_yaw,
                     prev_pitch,
                     position,
                     velocity,
                     yaw,
                     pitch,
                 )| {
>>>>>>> a1bb5880
                    let world = it.system().world();
                    let system = it.system();
                    let entity = it.entity(row);
                    let entity_id = VarInt(entity.minecraft_id());

                    let chunk_pos = position.to_chunk();

                    let position_delta = **position - **prev_position;
                    let needs_teleport = position_delta.abs().max_element() >= 8.0;
                    let changed_position = **position != **prev_position;

<<<<<<< HEAD
                    let look_changed =
                        (**yaw - **prev_yaw).abs() >= 0.01 ||
                        (**pitch - **prev_pitch).abs() >= 0.01;
=======
                    let look_changed = (**yaw - **prev_yaw).abs() >= 0.01 || (**pitch - **prev_pitch).abs() >= 0.01;
>>>>>>> a1bb5880

                    let mut bundle = DataBundle::new(compose, system);

                    world.get::<&mut Blocks>(|blocks| {
                        let grounded = is_grounded(position, blocks);

                        if changed_position && !needs_teleport && look_changed {
                            let packet = play::RotateAndMoveRelativeS2c {
                                entity_id,
                                #[allow(clippy::cast_possible_truncation)]
                                delta: (position_delta * 4096.0).to_array().map(|x| x as i16),
                                yaw: ByteAngle::from_degrees(**yaw),
                                pitch: ByteAngle::from_degrees(**pitch),
                                on_ground: grounded,
                            };

                            bundle.add_packet(&packet).unwrap();
                        } else {
                            if changed_position && !needs_teleport {
                                let packet = play::MoveRelativeS2c {
                                    entity_id,
                                    #[allow(clippy::cast_possible_truncation)]
                                    delta: (position_delta * 4096.0).to_array().map(|x| x as i16),
                                    on_ground: grounded,
                                };

                                bundle.add_packet(&packet).unwrap();
                            }

                            if look_changed {
                                let packet = play::RotateS2c {
                                    entity_id,
                                    yaw: ByteAngle::from_degrees(**yaw),
                                    pitch: ByteAngle::from_degrees(**pitch),
                                    on_ground: grounded,
                                };

                                bundle.add_packet(&packet).unwrap();
                            }
                            let packet = play::EntitySetHeadYawS2c {
                                entity_id,
                                head_yaw: ByteAngle::from_degrees(**yaw),
                            };

                            bundle.add_packet(&packet).unwrap();
                        }

                        if needs_teleport {
                            let packet = play::EntityPositionS2c {
                                entity_id,
                                position: position.as_dvec3(),
                                yaw: ByteAngle::from_degrees(**yaw),
                                pitch: ByteAngle::from_degrees(**pitch),
                                on_ground: grounded,
                            };

                            bundle.add_packet(&packet).unwrap();
                        }
                    });

                    if velocity.0 != Vec3::ZERO {
                        let packet = play::EntityVelocityUpdateS2c {
                            entity_id,
                            velocity: velocity.to_packet_units(),
                        };

                        bundle.add_packet(&packet).unwrap();
                    }

                    bundle.broadcast_local(chunk_pos).unwrap();
<<<<<<< HEAD
                }
=======
                },
>>>>>>> a1bb5880
            );

        system!(
            "update_projectile_positions",
            world,
            &mut Position,
            &mut Velocity,
            &Owner,
            ?&ConnectionId
        )
        .multi_threaded()
        .kind::<flecs::pipeline::OnUpdate>()
        .with_enum_wildcard::<EntityKind>()
        .each_iter(|it, row, (position, velocity, owner, connection_id)| {
            if let Some(_connection_id) = connection_id {
                return;
            }

            let system = it.system();
            let world = system.world();
<<<<<<< HEAD
            let entity = it.entity(row);

            if velocity.0 != Vec3::ZERO {
                    position.x += velocity.0.x;
                    position.y += velocity.0.y;
                    position.z += velocity.0.z;

                    let center = **position;

                    let distance = velocity.0.length();

                    debug!("Creatign Ray");

                    let ray = geometry::ray::Ray::new(center, velocity.0) * distance;

                    debug!("ray = {ray:?}");

                    let Some(collision) = get_first_collision(ray, &world) else {
                        // Drag (0.99 / 20.0)
                        // 1.0 - (0.99 / 20.0) * 0.05
                        velocity.0 *= 0.997_525;

                        // Gravity (20 MPSS)
                        velocity.0.y -= 0.05;

                        // Terminal Velocity (100.0)
                        velocity.0 = velocity.0.clamp_length(0.0, 100.0);
                        return;
                    };

                    debug!("Collision: {collision:?}");

                    match collision {
                        Either::Left(entity) => {
                            let entity = entity.entity_view(world);
                            debug!("entity: {entity:?}");
                            // send event
                            world.get::<&mut Events>(|events|
                                events.push(
                                    event::ProjectileEntityEvent {
                                        client: *entity,
                                        projectile: *entity,
                                    },
                                    &world
                                )
                            );
                        }
                        Either::Right(collision) => {
                            debug!("block: {collision:?}");
                            // send event
                            world.get::<&mut Events>(|events|
                                events.push(
                                    event::ProjectileBlockEvent {
                                        collision,
                                        projectile: *entity,
                                    },
                                    &world
                                )
                            );
                        }
                    }

                    /* debug!("collision = {collision:?}");

                velocity.0 = Vec3::ZERO; */

                    /* // Set arrow position to the collision location
                **position = collision.normal;

                blocks
                    .set_block(collision.location, BlockState::DIRT)
                    .unwrap(); */
                }
=======
            let arrow_entity = it.entity(row);

            if velocity.0 != Vec3::ZERO {
                let center = **position;

                // getting max distance
                let distance = velocity.0.length();

                let ray = geometry::ray::Ray::new(center, velocity.0) * distance;

                let Some(collision) = get_first_collision(ray, &world, Some(owner.entity)) else {
                    // Drag (0.99 / 20.0)
                    // 1.0 - (0.99 / 20.0) * 0.05
                    velocity.0 *= 0.997_525;

                    // Gravity (20 MPSS)
                    velocity.0.y -= 0.05;

                    // Terminal Velocity max (100.0)
                    velocity.0 = velocity.0.clamp_length_max(100.0);

                    position.x += velocity.0.x;
                    position.y += velocity.0.y;
                    position.z += velocity.0.z;
                    return;
                };

                match collision {
                    Either::Left(entity) => {
                        let entity = entity.entity_view(world);
                        // send event
                        world.get::<&mut Events>(|events| {
                            events.push(
                                event::ProjectileEntityEvent {
                                    client: *entity,
                                    projectile: *arrow_entity,
                                },
                                &world,
                            );
                        });
                    }
                    Either::Right(collision) => {
                        // send event
                        world.get::<&mut Events>(|events| {
                            events.push(
                                event::ProjectileBlockEvent {
                                    collision,
                                    projectile: *arrow_entity,
                                },
                                &world,
                            );
                        });
                    }
                }
            }
>>>>>>> a1bb5880
        });

        track_previous::<Position>(world);
        track_previous::<Yaw>(world);
        track_previous::<Pitch>(world);
    }
}<|MERGE_RESOLUTION|>--- conflicted
+++ resolved
@@ -4,11 +4,6 @@
 use glam::Vec3;
 use hyperion_utils::EntityExt;
 use itertools::Either;
-<<<<<<< HEAD
-use tracing::debug;
-=======
-use tracing::error;
->>>>>>> a1bb5880
 use valence_protocol::{
     ByteAngle, RawBytes, VarInt,
     packets::play::{self},
@@ -204,13 +199,6 @@
             .multi_threaded()
             .kind::<flecs::pipeline::PreStore>()
             .each_iter(
-<<<<<<< HEAD
-                |
-                    it,
-                    row,
-                    (compose, prev_position, prev_yaw, prev_pitch, position, velocity, yaw, pitch)
-                | {
-=======
                 |it,
                  row,
                  (
@@ -223,7 +211,6 @@
                      yaw,
                      pitch,
                  )| {
->>>>>>> a1bb5880
                     let world = it.system().world();
                     let system = it.system();
                     let entity = it.entity(row);
@@ -235,13 +222,7 @@
                     let needs_teleport = position_delta.abs().max_element() >= 8.0;
                     let changed_position = **position != **prev_position;
 
-<<<<<<< HEAD
-                    let look_changed =
-                        (**yaw - **prev_yaw).abs() >= 0.01 ||
-                        (**pitch - **prev_pitch).abs() >= 0.01;
-=======
                     let look_changed = (**yaw - **prev_yaw).abs() >= 0.01 || (**pitch - **prev_pitch).abs() >= 0.01;
->>>>>>> a1bb5880
 
                     let mut bundle = DataBundle::new(compose, system);
 
@@ -312,11 +293,7 @@
                     }
 
                     bundle.broadcast_local(chunk_pos).unwrap();
-<<<<<<< HEAD
-                }
-=======
                 },
->>>>>>> a1bb5880
             );
 
         system!(
@@ -337,81 +314,6 @@
 
             let system = it.system();
             let world = system.world();
-<<<<<<< HEAD
-            let entity = it.entity(row);
-
-            if velocity.0 != Vec3::ZERO {
-                    position.x += velocity.0.x;
-                    position.y += velocity.0.y;
-                    position.z += velocity.0.z;
-
-                    let center = **position;
-
-                    let distance = velocity.0.length();
-
-                    debug!("Creatign Ray");
-
-                    let ray = geometry::ray::Ray::new(center, velocity.0) * distance;
-
-                    debug!("ray = {ray:?}");
-
-                    let Some(collision) = get_first_collision(ray, &world) else {
-                        // Drag (0.99 / 20.0)
-                        // 1.0 - (0.99 / 20.0) * 0.05
-                        velocity.0 *= 0.997_525;
-
-                        // Gravity (20 MPSS)
-                        velocity.0.y -= 0.05;
-
-                        // Terminal Velocity (100.0)
-                        velocity.0 = velocity.0.clamp_length(0.0, 100.0);
-                        return;
-                    };
-
-                    debug!("Collision: {collision:?}");
-
-                    match collision {
-                        Either::Left(entity) => {
-                            let entity = entity.entity_view(world);
-                            debug!("entity: {entity:?}");
-                            // send event
-                            world.get::<&mut Events>(|events|
-                                events.push(
-                                    event::ProjectileEntityEvent {
-                                        client: *entity,
-                                        projectile: *entity,
-                                    },
-                                    &world
-                                )
-                            );
-                        }
-                        Either::Right(collision) => {
-                            debug!("block: {collision:?}");
-                            // send event
-                            world.get::<&mut Events>(|events|
-                                events.push(
-                                    event::ProjectileBlockEvent {
-                                        collision,
-                                        projectile: *entity,
-                                    },
-                                    &world
-                                )
-                            );
-                        }
-                    }
-
-                    /* debug!("collision = {collision:?}");
-
-                velocity.0 = Vec3::ZERO; */
-
-                    /* // Set arrow position to the collision location
-                **position = collision.normal;
-
-                blocks
-                    .set_block(collision.location, BlockState::DIRT)
-                    .unwrap(); */
-                }
-=======
             let arrow_entity = it.entity(row);
 
             if velocity.0 != Vec3::ZERO {
@@ -467,7 +369,6 @@
                     }
                 }
             }
->>>>>>> a1bb5880
         });
 
         track_previous::<Position>(world);
