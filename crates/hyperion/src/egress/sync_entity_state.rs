use std::{borrow::Cow, fmt::Debug};

use anyhow::Context;
use flecs_ecs::prelude::*;
use glam::Vec3;
use hyperion_inventory::PlayerInventory;
use hyperion_utils::EntityExt;
use itertools::Either;
use tracing::{debug, error};
use valence_protocol::{
    ByteAngle, RawBytes, VarInt,
    packets::play::{self, entity_equipment_update_s2c::EquipmentEntry},
};
use valence_server::BlockState;

use crate::{
    Prev,
    net::{Compose, ConnectionId, DataBundle},
    simulation::{
        Pitch, Position, Velocity, Xp, Yaw,
        animation::ActiveAnimation,
        blocks::Blocks,
        entity_kind::EntityKind,
        event,
        handlers::is_grounded,
        metadata::{MetadataChanges, get_and_clear_metadata},
    },
    spatial::get_first_collision,
    storage::Events,
};

#[derive(Component)]
pub struct EntityStateSyncModule;

fn track_previous<T: ComponentId + Copy + Debug + PartialEq>(world: &World) {
    let post_store = world
        .entity_named("post_store")
        .add::<flecs::pipeline::Phase>()
        .depends_on::<flecs::pipeline::OnStore>();

    // we include names so that if we call this multiple times, we don't get multiple observers/systems
    let component_name = std::any::type_name::<T>();

    // get the last stuff after ::
    let component_name = component_name.split("::").last().unwrap();
    let component_name = component_name.to_lowercase();

    let observer_name = format!("init_prev_{component_name}");
    let system_name = format!("track_prev_{component_name}");

    world
        .observer_named::<flecs::OnSet, &T>(&observer_name)
        .without::<(Prev, T)>() // we have not set Prev yet
        .each_entity(|entity, value| {
            entity.set_pair::<Prev, T>(*value);
        });

    world
        .system_named::<(&mut (Prev, T), &T)>(system_name.as_str())
        .multi_threaded()
        .kind_id(post_store)
        .each(|(prev, value)| {
            *prev = *value;
        });
}

impl Module for EntityStateSyncModule {
    fn module(world: &World) {
        world
            .system_named::<(
                &Compose,        // (0)
                &ConnectionId,   // (1)
                &mut (Prev, Xp), // (2)
                &mut Xp,         // (3)
            )>("entity_xp_sync")
            .term_at(0u32)
            .singleton()
            .multi_threaded()
            .kind::<flecs::pipeline::OnStore>()
            .run(|mut table| {
                let system = table.system();
                while table.next() {
                    let count = table.count();

                    unsafe {
                        const _: () = assert!(size_of::<Xp>() == size_of::<u16>());
                        const _: () = assert!(align_of::<Xp>() == align_of::<u16>());

                        /// Number of lanes in the SIMD vector
                        const LANES: usize = 32; // up to AVX512

                        let compose = table.field_unchecked::<Compose>(0);
                        let compose = compose.first().unwrap();

                        let net = table.field_unchecked::<ConnectionId>(1);
                        let net = net.get(..).unwrap();

                        let mut prev_xp = table.field_unchecked::<Xp>(2);
                        let prev_xp = prev_xp.get_mut(..).unwrap();
                        let prev_xp: &mut [u16] =
                            core::slice::from_raw_parts_mut(prev_xp.as_mut_ptr().cast(), count);

                        let mut xp = table.field_unchecked::<Xp>(3);
                        let xp = xp.get_mut(..).unwrap();
                        let xp: &mut [u16] =
                            core::slice::from_raw_parts_mut(xp.as_mut_ptr().cast(), count);

                        simd_utils::copy_and_get_diff::<_, LANES>(
                            prev_xp,
                            xp,
                            |idx, prev, current| {
                                debug_assert!(prev != current);

                                let net = net.get(idx).unwrap();

                                let current = Xp::from(*current);
                                let visual = current.get_visual();

                                let packet = play::ExperienceBarUpdateS2c {
                                    bar: visual.prop,
                                    level: VarInt(i32::from(visual.level)),
                                    total_xp: VarInt::default(),
                                };

                                let entity = table.entity(idx);
                                entity.modified::<Xp>();

                                compose.unicast(&packet, *net, system).unwrap();
                            },
                        );
                    }
                }
            });

        system!("entity_metadata_sync", world, &Compose($), &mut MetadataChanges)
            .multi_threaded()
            .kind::<flecs::pipeline::OnStore>()
            .each_iter(move |it, row, (compose, metadata_changes)| {
                let system = it.system();
                let entity = it.entity(row);
                let entity_id = VarInt(entity.minecraft_id());

                let metadata = get_and_clear_metadata(metadata_changes);

                if let Some(view) = metadata {
                    let pkt = play::EntityTrackerUpdateS2c {
                        entity_id,
                        tracked_values: RawBytes(&view),
                    };

                    // todo(perf): do so locally
                    compose.broadcast(&pkt, system).send().unwrap();
                }
            });

        system!(
        "active_animation_sync",
        world,
        &Position,
        &Compose($),
        ?&ConnectionId,
        &mut ActiveAnimation,
        )
        .multi_threaded()
        .kind::<flecs::pipeline::OnStore>()
        .each_iter(
            move |it, row, (position, compose, connection_id, animation)| {
                let io = connection_id.copied();

                let entity = it.entity(row);
                let system = it.system();

                let entity_id = VarInt(entity.minecraft_id());

                let chunk_pos = position.to_chunk();

                for pkt in animation.packets(entity_id) {
                    compose
                        .broadcast_local(&pkt, chunk_pos, system)
                        .exclude(io)
                        .send()
                        .unwrap();
                }

                animation.clear();
            },
        );

        system!(
            "player_inventory_sync",
            world,
            &Compose($),
            &mut PlayerInventory,
            &ConnectionId,
        )
        .multi_threaded()
        .kind::<flecs::pipeline::OnStore>()
        .each_iter(move |it, _, (compose, inventory, io)| {
            let mut run = || {
                let io = *io;
                let system = it.system();

                for slot in &inventory.updated_since_last_tick {
                    let Ok(slot) = u16::try_from(slot) else {
                        error!("failed to convert slot to u16 {slot}");
                        continue;
                    };
                    let item = inventory
                        .get(slot)
                        .with_context(|| format!("failed to get item for slot {slot}"))?;
                    let Ok(slot) = i16::try_from(slot) else {
                        error!("failed to convert slot to i16 {slot}");
                        continue;
                    };
                    let pkt = play::ScreenHandlerSlotUpdateS2c {
                        window_id: 0,
                        state_id: VarInt::default(),
                        slot_idx: slot,
                        slot_data: Cow::Borrowed(item),
                    };
                    compose
                        .unicast(&pkt, io, system)
                        .context("failed to send inventory update")?;
                }

                inventory.updated_since_last_tick.clear();
                inventory.hand_slot_updated_since_last_tick = false;

                anyhow::Ok(())
            };

            if let Err(e) = run() {
                error!("Failed to sync player inventory: {}", e);
            }
        });

        system!(
            "sync_equipped_items",
            world,
            &Compose($),
            &Position,
            &PlayerInventory,
        )
        .multi_threaded()
        .kind::<flecs::pipeline::OnStore>()
        .each_iter(move |it, row, (compose, position, inventory)| {
            // let entity = it.entity(row);
            let system = it.system();
            // get armor and hand
            let hand = EquipmentEntry {
                slot: 0,
                item: inventory.get_cursor().clone(),
            };
            let helmet = EquipmentEntry {
                slot: 5,
                item: inventory.get_helmet().clone(),
            };
            let chestplate = EquipmentEntry {
                slot: 4,
                item: inventory.get_chestplate().clone(),
            };
            let leggings = EquipmentEntry {
                slot: 3,
                item: inventory.get_leggings().clone(),
            };
            let boots = EquipmentEntry {
                slot: 2,
                item: inventory.get_boots().clone(),
            };
            let off_hand = EquipmentEntry {
                slot: 1,
                item: inventory.get_offhand().clone(),
            };

            let packet = play::EntityEquipmentUpdateS2c {
                entity_id: VarInt(it.entity(row).minecraft_id()),
                equipment: vec![hand, helmet, chestplate, leggings, boots, off_hand],
            };

            compose
                .broadcast_local(&packet, position.to_chunk(), system)
                .send()
                .unwrap();
        });

        // What ever you do DO NOT!!! I REPEAT DO NOT SET VELOCITY ANYWHERE
        // IF YOU WANT TO APPLY VELOCITY SEND 1 VELOCITY PAKCET WHEN NEEDED LOOK in events/tag/src/module/attack.rs
        system!(
            "sync_player_entity",
            world,
            &Compose($),
            &mut (Prev, Position),
            &mut (Prev, Yaw),
            &mut (Prev, Pitch),
            &mut Position,
            &mut Velocity,
            &Yaw,
            &Pitch,
        )
        .multi_threaded()
        .kind::<flecs::pipeline::PreStore>()
        .each_iter(
            |it,
             row,
             (
                compose,
                prev_position,
                prev_yaw,
                prev_pitch,
                position,
                velocity,
                yaw,
                pitch,
            )| {
                // if io.is_none() {
                // return;
                // }

                let world = it.system().world();
                let system = it.system();
                let entity = it.entity(row);
                let entity_id = VarInt(entity.minecraft_id());

                let chunk_pos = position.to_chunk();

                let position_delta = **position - **prev_position;
                let needs_teleport = position_delta.abs().max_element() >= 8.0;
                let changed_position = **position != **prev_position;

                let look_changed = (**yaw - **prev_yaw).abs() >= 0.01 || (**pitch - **prev_pitch).abs() >= 0.01;

                let mut bundle = DataBundle::new(compose, system);

                world.get::<&mut Blocks>(|blocks| {
                    let grounded = is_grounded(position, blocks);

                    if changed_position && !needs_teleport && look_changed {
                        let packet = play::RotateAndMoveRelativeS2c {
                            entity_id,
                            #[allow(clippy::cast_possible_truncation)]
                            delta: (position_delta * 4096.0).to_array().map(|x| x as i16),
                            yaw: ByteAngle::from_degrees(**yaw),
                            pitch: ByteAngle::from_degrees(**pitch),
                            on_ground: grounded,
                        };

                        bundle.add_packet(&packet).unwrap();
                    } else {
                        if changed_position && !needs_teleport {
                            let packet = play::MoveRelativeS2c {
                                entity_id,
                                #[allow(clippy::cast_possible_truncation)]
                                delta: (position_delta * 4096.0).to_array().map(|x| x as i16),
                                on_ground: grounded,
                            };

                            bundle.add_packet(&packet).unwrap();
                        }

                        if look_changed {
                            let packet = play::RotateS2c {
                                entity_id,
                                yaw: ByteAngle::from_degrees(**yaw),
                                pitch: ByteAngle::from_degrees(**pitch),
                                on_ground: grounded,
                            };

                            bundle.add_packet(&packet).unwrap();
                        }
                        let packet = play::EntitySetHeadYawS2c {
                            entity_id,
                            head_yaw: ByteAngle::from_degrees(**yaw),
                        };

                        bundle.add_packet(&packet).unwrap();
                    }

                    if needs_teleport {
                        let packet = play::EntityPositionS2c {
                            entity_id,
                            position: position.as_dvec3(),
                            yaw: ByteAngle::from_degrees(**yaw),
                            pitch: ByteAngle::from_degrees(**pitch),
                            on_ground: grounded,
                        };

                        bundle.add_packet(&packet).unwrap();
                    }
                });

                if velocity.0 != Vec3::ZERO {

                    let packet = play::EntityVelocityUpdateS2c {
                        entity_id,
                        velocity: velocity.to_packet_units(),
                    };

                    bundle.add_packet(&packet).unwrap();
                }

                bundle.broadcast_local(chunk_pos).unwrap();
            },
        );

        system!(
            "update_projectile_positions",
            world,
            &mut Position,
            &mut Velocity,
            ?&ConnectionId
        )
        .multi_threaded()
        .kind::<flecs::pipeline::OnUpdate>()
        .with_enum_wildcard::<EntityKind>()
        .each_iter(|it, row, (position, velocity, connection_id)| {
            if let Some(_connection_id) = connection_id {
                return;
            }

            let system = it.system();
            let world = system.world();
            let _entity = it.entity(row);

            if velocity.0 != Vec3::ZERO {
                // let (new_yaw, new_pitch) = get_rotation_from_velocity(velocity.0);
                
                let center = **position;
                
                // getting max distance
                let distance = velocity.0.length();
                
                let ray = geometry::ray::Ray::new(center, velocity.0) * distance;
                
                let Some(collision) = get_first_collision(ray, &world) else {
                    debug!("Velocity = {:?}", velocity.0);
                    // Drag (0.99 / 20.0)
                    // 1.0 - (0.99 / 20.0) * 0.05
                    velocity.0 *= 1.0 - (0.99 / 20.0) * 0.05;
                    
                    // Gravity (20 MPSS)
                    velocity.0.y -= 0.05;
                    
                    // Terminal Velocity max (100.0)
                    velocity.0 = velocity.0.clamp_length(0.0, 100.0);
                    position.x += velocity.0.x;
                    position.y += velocity.0.y;
                    position.z += velocity.0.z;
                    return;
                };

                match collision {
                    Either::Left(entity) => {
                        let entity = entity.entity_view(world);
                        // send event
                        world.get::<&mut Events>(|events| events.push(
                            event::ProjectileEntityEvent {
                                client: *entity,
                                projectile: *_entity,
                            },
                            &world
                        ));
                    }
                    Either::Right(collision) => {
                        // send event
                        world.get::<&mut Events>(|events| events.push(
                            event::ProjectileBlockEvent {
                                collision: collision,
                                projectile: *_entity,
                            },
                            &world
                        ));
                    }
                }

<<<<<<< HEAD
                /* debug!("collision = {collision:?}");

                velocity.0 = Vec3::ZERO; */

                /* // Set arrow position to the collision location
                **position = collision.normal;

=======
                // getting max distance
                let distance = velocity.0.length();

                debug!("distance = {distance}");

                let ray = geometry::ray::Ray::new(center, velocity.0) * distance;

                let Some(collision) = get_first_collision(ray, &world) else {
                    // Drag (0.99 / 20.0)
                    // 1.0 - (0.99 / 20.0) * 0.05
                    velocity.0 *= 0.997_525;

                    // Gravity (20 MPSS)
                    velocity.0.y -= 0.05;

                    // Terminal Velocity max (100.0)
                    velocity.0 = velocity.0.clamp_length_max(100.0);
                    return;
                };

                match collision {
                    Either::Left(entity) => {
                        let entity = entity.entity_view(world);
                        // send event
                        world.get::<&mut Events>(|events| events.push(
                            event::ProjectileEntityEvent {
                                client: *entity,
                                projectile: *_entity,
                            },
                            &world
                        ));
                    }
                    Either::Right(collision) => {
                        // send event
                        world.get::<&mut Events>(|events| events.push(
                            event::ProjectileBlockEvent {
                                collision: collision,
                                projectile: *_entity,
                            },
                            &world
                        ));
                    }
                }

                /* debug!("collision = {collision:?}");

                velocity.0 = Vec3::ZERO; */

                /* // Set arrow position to the collision location
                **position = collision.normal;

>>>>>>> 7142da67
                blocks
                    .set_block(collision.location, BlockState::DIRT)
                    .unwrap(); */
            }
        });

        track_previous::<Position>(world);
        track_previous::<Yaw>(world);
        track_previous::<Pitch>(world);
    }
}<|MERGE_RESOLUTION|>--- conflicted
+++ resolved
@@ -425,26 +425,24 @@
                 // let (new_yaw, new_pitch) = get_rotation_from_velocity(velocity.0);
                 
                 let center = **position;
-                
+
                 // getting max distance
                 let distance = velocity.0.length();
-                
+
+                debug!("distance = {distance}");
+
                 let ray = geometry::ray::Ray::new(center, velocity.0) * distance;
-                
+
                 let Some(collision) = get_first_collision(ray, &world) else {
-                    debug!("Velocity = {:?}", velocity.0);
                     // Drag (0.99 / 20.0)
                     // 1.0 - (0.99 / 20.0) * 0.05
-                    velocity.0 *= 1.0 - (0.99 / 20.0) * 0.05;
-                    
+                    velocity.0 *= 0.997_525;
+
                     // Gravity (20 MPSS)
                     velocity.0.y -= 0.05;
-                    
+
                     // Terminal Velocity max (100.0)
-                    velocity.0 = velocity.0.clamp_length(0.0, 100.0);
-                    position.x += velocity.0.x;
-                    position.y += velocity.0.y;
-                    position.z += velocity.0.z;
+                    velocity.0 = velocity.0.clamp_length_max(100.0);
                     return;
                 };
 
@@ -472,7 +470,6 @@
                     }
                 }
 
-<<<<<<< HEAD
                 /* debug!("collision = {collision:?}");
 
                 velocity.0 = Vec3::ZERO; */
@@ -480,59 +477,6 @@
                 /* // Set arrow position to the collision location
                 **position = collision.normal;
 
-=======
-                // getting max distance
-                let distance = velocity.0.length();
-
-                debug!("distance = {distance}");
-
-                let ray = geometry::ray::Ray::new(center, velocity.0) * distance;
-
-                let Some(collision) = get_first_collision(ray, &world) else {
-                    // Drag (0.99 / 20.0)
-                    // 1.0 - (0.99 / 20.0) * 0.05
-                    velocity.0 *= 0.997_525;
-
-                    // Gravity (20 MPSS)
-                    velocity.0.y -= 0.05;
-
-                    // Terminal Velocity max (100.0)
-                    velocity.0 = velocity.0.clamp_length_max(100.0);
-                    return;
-                };
-
-                match collision {
-                    Either::Left(entity) => {
-                        let entity = entity.entity_view(world);
-                        // send event
-                        world.get::<&mut Events>(|events| events.push(
-                            event::ProjectileEntityEvent {
-                                client: *entity,
-                                projectile: *_entity,
-                            },
-                            &world
-                        ));
-                    }
-                    Either::Right(collision) => {
-                        // send event
-                        world.get::<&mut Events>(|events| events.push(
-                            event::ProjectileBlockEvent {
-                                collision: collision,
-                                projectile: *_entity,
-                            },
-                            &world
-                        ));
-                    }
-                }
-
-                /* debug!("collision = {collision:?}");
-
-                velocity.0 = Vec3::ZERO; */
-
-                /* // Set arrow position to the collision location
-                **position = collision.normal;
-
->>>>>>> 7142da67
                 blocks
                     .set_block(collision.location, BlockState::DIRT)
                     .unwrap(); */
