--- conflicted
+++ resolved
@@ -495,72 +495,9 @@
     }
 }
 
-<<<<<<< HEAD
 impl Plugin for PlayerJoinPlugin {
     fn build(&self, app: &mut App) {
         let world = app.world_mut();
-=======
-impl Module for PlayerJoinModule {
-    fn module(world: &World) {
-        let query = world.new_query::<(
-            &Uuid,
-            &Name,
-            &Position,
-            &Yaw,
-            &Pitch,
-            &PlayerSkin,
-            &EntityFlags,
-        )>();
-
-        let query = SendableQuery(query);
-
-        let rayon_threads = rayon::current_num_threads();
-
-        #[expect(
-            clippy::unwrap_used,
-            reason = "realistically, this should never fail; 2^31 is very large"
-        )]
-        let rayon_threads = i32::try_from(rayon_threads).unwrap();
-
-        let stages = (0..rayon_threads)
-            // SAFETY: promoting world to static lifetime, system won't outlive world
-            .map(|i| unsafe { std::mem::transmute(world.stage(i)) })
-            .map(SendableRef)
-            .collect::<Vec<_>>();
-
-        world.component::<RayonWorldStages>();
-        world.set(RayonWorldStages { stages });
-
-        let root_command = world.entity().set(Command::ROOT);
-
-        #[expect(
-            clippy::unwrap_used,
-            reason = "this is only called once on startup. We mostly care about crashing during \
-                      server execution"
-        )]
-        ROOT_COMMAND.set(root_command.id()).unwrap();
-
-        let root_command = root_command.id();
-
-        system!(
-            "player_joins",
-            world,
-            &Comms($),
-            &Compose($),
-            &CraftingRegistry($),
-            &Config($),
-            &RayonWorldStages($),
-        )
-        .kind(id::<flecs::pipeline::PreUpdate>())
-        .each_iter(
-            move |it, _, (comms, compose, crafting_registry, config, stages)| {
-                let span = tracing::info_span!("joins");
-                let _enter = span.enter();
-
-                let system = it.system().id();
-
-                let mut skins = Vec::new();
->>>>>>> 188a3e49
 
         // world.spawn()
         let root_command = world.spawn(Command::ROOT);
@@ -614,48 +551,6 @@
             error!("failed to join player: {e}");
         }
 
-<<<<<<< HEAD
         commands.entity(entity).insert((PacketState::Play, skin));
-=======
-                    let entity = world.entity_from_id(entity);
-
-                    entity.get::<(&Uuid, &Name, &Position, &Yaw, &Pitch, &ConnectionId)>(
-                        |(uuid, name, position, yaw, pitch, &stream_id)| {
-                            let query = &query;
-                            let query = &query.0;
-                            entity.set_name(name);
-
-                            // if we get an error joining, we should kick the player
-                            if let Err(e) = player_join_world(
-                                &entity,
-                                compose,
-                                uuid.0,
-                                name,
-                                stream_id,
-                                position,
-                                yaw,
-                                pitch,
-                                world,
-                                &skin,
-                                system,
-                                root_command,
-                                query,
-                                crafting_registry,
-                                config,
-                            ) {
-                                warn!("player_join_world error: {e:?}");
-                                compose.io_buf().shutdown(stream_id, world);
-                            }
-                        },
-                    );
-
-                    let entity = world.entity_from_id(entity);
-                    entity.set(skin);
-
-                    entity.add_enum(PacketState::Play);
-                });
-            },
-        );
->>>>>>> 188a3e49
     }
 }