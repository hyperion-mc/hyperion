use bevy::prelude::*;
use byteorder::WriteBytesExt;
use hyperion_proto::{Flush, ServerToProxyMessage, UpdatePlayerChunkPositions};
use rkyv::util::AlignedVec;
use tracing::{error, info_span};
use valence_protocol::{packets::play, VarInt};

use crate::{net::Compose, simulation::EgressComm};

pub mod metadata;
pub mod player_join;
mod stats;
pub mod sync_chunks;
mod sync_entity_state;

use player_join::PlayerJoinPlugin;
use stats::StatsPlugin;
use sync_chunks::SyncChunksModule;
use sync_entity_state::EntityStateSyncModule;

use crate::{
    net::ConnectionId,
    simulation::{blocks::Blocks, ChunkPosition},
};

#[derive(Component)]
pub struct EgressPlugin;

impl Plugin for EgressPlugin {
    fn build(&self, app: &mut App) {
        let world = app.world_mut();
        let flush = {
            let flush = ServerToProxyMessage::Flush(Flush);

            let mut v: AlignedVec = AlignedVec::new();
            // length
            v.write_u64::<byteorder::BigEndian>(0).unwrap();

            rkyv::api::high::to_bytes_in::<_, rkyv::rancor::Error>(&flush, &mut v).unwrap();

            let len = u64::try_from(v.len() - size_of::<u64>()).unwrap();
            v[0..8].copy_from_slice(&len.to_be_bytes());

            let s = Box::leak(v.into_boxed_slice());
            bytes::Bytes::from_static(s)
        };

<<<<<<< HEAD
        // let pipeline = world
        //     .entity()
        //     .add::<flecs::pipeline::Phase>()
        //     .depends_on::<flecs::pipeline::OnStore>();

        app.add_plugins((
            StatsPlugin,
            PlayerJoinPlugin,
            SyncChunksPlugin,
            EntityStateSyncPlugin,
        ));
=======
        let pipeline = world
            .entity()
            .add(id::<flecs::pipeline::Phase>())
            .depends_on(id::<flecs::pipeline::OnStore>());

        world.import::<StatsModule>();
        world.import::<PlayerJoinModule>();
        world.import::<SyncChunksModule>();
        world.import::<EntityStateSyncModule>();

        system!(
            "broadcast_chunk_deltas",
            world,
            &Compose($),
            &mut Blocks($),
        )
        .kind(id::<flecs::pipeline::OnUpdate>())
        .each_iter(move |it: TableIter<'_, false>, _, (compose, mc)| {
            let span = info_span!("broadcast_chunk_deltas");
            let _enter = span.enter();
            let system = it.system();

            let world = it.world();

            mc.for_each_to_update_mut(|chunk| {
                for packet in chunk.delta_drain_packets() {
                    if let Err(e) = compose.broadcast(packet, system).send() {
                        error!("failed to send chunk delta packet: {e}");
                        return;
                    }
                }
            });
            mc.clear_should_update();

            for to_confirm in mc.to_confirm.drain(..) {
                let entity = world.entity_from_id(to_confirm.entity);

                let pkt = play::PlayerActionResponseS2c {
                    sequence: VarInt(to_confirm.sequence),
                };

                entity.get::<&ConnectionId>(|stream| {
                    if let Err(e) = compose.unicast(&pkt, *stream, system) {
                        error!("failed to send player action response: {e}");
                    }
                });
            }
        });
>>>>>>> 188a3e49

        let player_location_query = world.new_query::<(&ConnectionId, &ChunkPosition)>();

        system!(
            "egress",
            world,
            &mut Compose($),
            &mut EgressComm($),
        )
        .kind(pipeline)
        .each(move |(compose, egress)| {
            let span = info_span!("egress");
            let _enter = span.enter();

            {
                let span = info_span!("chunk_positions");
                let _enter = span.enter();

                let mut stream = Vec::new();
                let mut positions = Vec::new();

                player_location_query.each(|(io, pos)| {
                    stream.push(io.inner());

                    let position = hyperion_proto::ChunkPosition {
                        x: pos.position.x,
                        z: pos.position.y,
                    };

                    positions.push(position);
                });

                let packet = UpdatePlayerChunkPositions { stream, positions };

                let chunk_positions = ServerToProxyMessage::UpdatePlayerChunkPositions(packet);

                let mut v: AlignedVec = AlignedVec::new();
                // length
                v.write_u64::<byteorder::BigEndian>(0).unwrap();

                rkyv::api::high::to_bytes_in::<_, rkyv::rancor::Error>(&chunk_positions, &mut v)
                    .unwrap();

                let len = u64::try_from(v.len() - size_of::<u64>()).unwrap();
                v[0..8].copy_from_slice(&len.to_be_bytes());

                let v = v.into_boxed_slice();
                let bytes = bytes::Bytes::from(v);

                if let Err(e) = egress.send(bytes) {
                    error!("failed to send egress: {e}");
                }
            }

            let io = compose.io_buf_mut();
            for bytes in io.reset_and_split() {
                if bytes.is_empty() {
                    continue;
                }
                if let Err(e) = egress.send(bytes) {
                    error!("failed to send egress: {e}");
                }
            }

            if let Err(e) = egress.send(flush.clone()) {
                error!("failed to send flush: {e}");
            }
        });

        system!(
            "clear_bump",
            world,
            &mut Compose($),
        )
        .kind(pipeline)
        .each(move |compose| {
            let span = info_span!("clear_bump");
            let _enter = span.enter();
            compose.clear_bump();
        });
    }
}

// chunk deltas
fn x(compose: Res<'_, Compose>, mut mc: ResMut<'_, Blocks>) {
    mc.for_each_to_update_mut(|chunk| {
        for packet in chunk.delta_drain_packets() {
            if let Err(e) = compose.broadcast(packet, system).send() {
                error!("failed to send chunk delta packet: {e}");
                return;
            }
        }
    });
    mc.clear_should_update();

    for to_confirm in mc.to_confirm.drain(..) {
        let entity = world.entity_from_id(to_confirm.entity);

        let pkt = play::PlayerActionResponseS2c {
            sequence: VarInt(to_confirm.sequence),
        };

        entity.get::<&ConnectionId>(|stream| {
            if let Err(e) = compose.unicast(&pkt, *stream, system) {
                error!("failed to send player action response: {e}");
            }
        });
    }
}<|MERGE_RESOLUTION|>--- conflicted
+++ resolved
@@ -45,7 +45,6 @@
             bytes::Bytes::from_static(s)
         };
 
-<<<<<<< HEAD
         // let pipeline = world
         //     .entity()
         //     .add::<flecs::pipeline::Phase>()
@@ -57,56 +56,6 @@
             SyncChunksPlugin,
             EntityStateSyncPlugin,
         ));
-=======
-        let pipeline = world
-            .entity()
-            .add(id::<flecs::pipeline::Phase>())
-            .depends_on(id::<flecs::pipeline::OnStore>());
-
-        world.import::<StatsModule>();
-        world.import::<PlayerJoinModule>();
-        world.import::<SyncChunksModule>();
-        world.import::<EntityStateSyncModule>();
-
-        system!(
-            "broadcast_chunk_deltas",
-            world,
-            &Compose($),
-            &mut Blocks($),
-        )
-        .kind(id::<flecs::pipeline::OnUpdate>())
-        .each_iter(move |it: TableIter<'_, false>, _, (compose, mc)| {
-            let span = info_span!("broadcast_chunk_deltas");
-            let _enter = span.enter();
-            let system = it.system();
-
-            let world = it.world();
-
-            mc.for_each_to_update_mut(|chunk| {
-                for packet in chunk.delta_drain_packets() {
-                    if let Err(e) = compose.broadcast(packet, system).send() {
-                        error!("failed to send chunk delta packet: {e}");
-                        return;
-                    }
-                }
-            });
-            mc.clear_should_update();
-
-            for to_confirm in mc.to_confirm.drain(..) {
-                let entity = world.entity_from_id(to_confirm.entity);
-
-                let pkt = play::PlayerActionResponseS2c {
-                    sequence: VarInt(to_confirm.sequence),
-                };
-
-                entity.get::<&ConnectionId>(|stream| {
-                    if let Err(e) = compose.unicast(&pkt, *stream, system) {
-                        error!("failed to send player action response: {e}");
-                    }
-                });
-            }
-        });
->>>>>>> 188a3e49
 
         let player_location_query = world.new_query::<(&ConnectionId, &ChunkPosition)>();
 
