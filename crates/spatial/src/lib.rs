--- conflicted
+++ resolved
@@ -11,15 +11,10 @@
 use hyperion::{
     egress::player_join::RayonWorldStages,
     glam::Vec3,
-<<<<<<< HEAD
     simulation::{
-        aabb,
+        EntitySize, Position, aabb,
         blocks::{Blocks, RayCollision},
-        EntitySize, Position,
     },
-=======
-    simulation::{EntitySize, Position, aabb},
->>>>>>> d249ad97
 };
 use rayon::iter::Either;
 
@@ -32,7 +27,6 @@
     query: bvh_region::Bvh<Entity>,
 }
 
-<<<<<<< HEAD
 #[must_use]
 pub fn get_first_collision(
     ray: Ray,
@@ -46,7 +40,7 @@
 
     let block = world.get::<&Blocks>(|blocks| blocks.first_collision(ray, distance));
 
-    // check which one is closest to the Ray dont forget to account for entity size
+    // check which one is closest to the Ray don't forget to account for entity size
     entity.map_or(block.map(Either::Right), |entity| {
         let entity_data =
             entity
@@ -73,10 +67,7 @@
     })
 }
 
-fn get_aabb_func<'a>(world: &'a World) -> impl Fn(&Entity) -> Aabb + Send + Sync + use<'a> {
-=======
 fn get_aabb_func<'a>(world: &'a World) -> impl Fn(&Entity) -> Aabb + Send + Sync {
->>>>>>> d249ad97
     let stages: &'a RayonWorldStages = world.get::<&RayonWorldStages>(|stages| {
         // we can properly extend lifetimes here
         unsafe { core::mem::transmute(stages) }
