--- conflicted
+++ resolved
@@ -34,15 +34,11 @@
                     let world = query.world;
                     let inventory = &mut *query.inventory;
 
-                    let stack = inventory.get_cursor();
+                    let stack = &inventory.get_cursor().stack;
 
-<<<<<<< HEAD
-                let stack = &inventory.get_cursor().stack;
-=======
                     if stack.is_empty() {
                         return Ok(());
                     }
->>>>>>> a1bb5880
 
                     let Some(nbt) = stack.nbt.as_ref() else {
                         return Ok(());
