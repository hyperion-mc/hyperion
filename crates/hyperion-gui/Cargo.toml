--- conflicted
+++ resolved
@@ -7,11 +7,8 @@
 anyhow = { workspace = true }
 flecs_ecs = { workspace = true }
 hyperion = { workspace = true }
-<<<<<<< HEAD
 hyperion-inventory = { workspace = true }
-=======
 hyperion-utils = { workspace = true }
->>>>>>> a1bb5880
 serde = { version = "1.0", features = ["derive"] }
 valence_protocol = { workspace = true }
 tracing = { workspace = true }
