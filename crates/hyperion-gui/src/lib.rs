--- conflicted
+++ resolved
@@ -1,38 +1,18 @@
 use std::collections::HashMap;
 
-<<<<<<< HEAD
 use flecs_ecs::{
     core::{Entity, EntityView, EntityViewGet, World, WorldGet, WorldProvider},
     macros::Component,
 };
 use hyperion::{
-    simulation::{Spawn, Uuid, entity_kind::EntityKind},
-    storage::GlobalEventHandlers,
+    simulation::{
+        Spawn, Uuid, entity_kind::EntityKind, handlers::PacketSwitchQuery, packet::HandlerRegistry,
+    },
     valence_protocol::packets::play::{
-        click_slot_c2s::ClickMode, close_screen_s2c::CloseScreenS2c,
+        ClickSlotC2s, click_slot_c2s::ClickMode, close_screen_s2c::CloseScreenS2c,
     },
 };
 use hyperion_inventory::{Inventory, InventoryState, OpenInventory};
-=======
-use std::{borrow::Cow, cell::Cell, collections::HashMap};
-
-use anyhow::Context;
-use flecs_ecs::core::{Entity, EntityView, EntityViewGet, WorldGet, WorldProvider};
-use hyperion::{
-    net::{Compose, ConnectionId},
-    simulation::{handlers::PacketSwitchQuery, packet::HandlerRegistry},
-    valence_protocol::{
-        ItemStack, VarInt,
-        packets::play::{
-            ClickSlotC2s,
-            click_slot_c2s::ClickMode,
-            close_screen_s2c::CloseScreenS2c,
-            inventory_s2c::InventoryS2c,
-            open_screen_s2c::{OpenScreenS2c, WindowType},
-        },
-        text::IntoText,
-    },
-};
 use hyperion_utils::LifetimeHandle;
 use serde::{Deserialize, Serialize};
 
@@ -43,7 +23,6 @@
     pub lore: Option<String>,
     pub quantity: u32,
 }
->>>>>>> a1bb5880
 
 #[derive(Debug, Clone, Copy)]
 pub enum ContainerType {
@@ -85,97 +64,37 @@
         self.items.insert(slot, on_click);
     }
 
-<<<<<<< HEAD
     pub fn init(&mut self, world: &World) {
-        world.get::<&mut GlobalEventHandlers>(|event_handlers| {
+        world.get::<&mut HandlerRegistry>(|registry| {
             let items = self.items.clone();
-            event_handlers.click.register(move |query, event| {
-                let system = query.system;
-                let world = system.world();
-                let button = event.mode;
-                query
-                    .id
-                    .entity_view(world)
-                    .get::<&InventoryState>(|inv_state| {
-                        if event.window_id != inv_state.window_id() {
-                            return;
-                        }
-
-                        let Ok(slot) = usize::try_from(event.slot_idx) else {
-                            return;
-                        };
-                        let Some(item) = items.get(&slot) else {
-                            return;
-                        };
-
-                        item(query.id, button);
-                    });
-            });
-=======
-    pub fn open(&mut self, system: EntityView<'_>, player: Entity) {
-        let open_screen_packet = OpenScreenS2c {
-            window_id: VarInt(i32::from(self.window_id)),
-            window_type: self.get_window_type(),
-            window_title: self.title.clone().into_cow_text(),
-        };
-
-        let world = system.world();
-
-        world.get::<&Compose>(|compose| {
-            player.entity_view(world).get::<&ConnectionId>(|stream| {
-                compose
-                    .unicast(&open_screen_packet, *stream, system)
-                    .unwrap();
-            });
-        });
-
-        self.draw(system, player);
-
-        world.get::<&mut HandlerRegistry>(|registry| {
-            let window_id = self.window_id;
-            let items = self.items.clone();
-            let gui = self.clone();
             registry.add_handler(Box::new(
                 move |event: &ClickSlotC2s<'_>,
                       _: &dyn LifetimeHandle<'_>,
                       query: &mut PacketSwitchQuery<'_>| {
                     let system = query.system;
+                    let world = system.world();
                     let button = event.mode;
+                    query
+                        .id
+                        .entity_view(world)
+                        .get::<&InventoryState>(|inv_state| {
+                            if event.window_id != inv_state.window_id() {
+                                return;
+                            }
 
-                    if event.window_id != window_id {
-                        return Ok(());
-                    }
+                            let Ok(slot) = usize::try_from(event.slot_idx) else {
+                                return;
+                            };
+                            let Some(item) = items.get(&slot) else {
+                                return;
+                            };
 
-                    let slot = usize::try_from(event.slot_idx).context("invalid slot index")?;
-                    let Some(item) = items.get(&slot) else {
-                        return Ok(());
-                    };
-
-                    (item.on_click)(player, button);
-                    gui.draw(query.system, player);
-
-                    let inventory = &*query.inventory;
-                    let compose = query.compose;
-                    let stream = query.io_ref;
-
-                    // re-draw the inventory
-                    let player_inv = inventory.slots();
-
-                    let set_content_packet = InventoryS2c {
-                        window_id: 0,
-                        state_id: VarInt(0),
-                        slots: Cow::Borrowed(player_inv),
-                        carried_item: Cow::Borrowed(&ItemStack::EMPTY),
-                    };
-
-                    compose
-                        .unicast(&set_content_packet, stream, system)
-                        .unwrap();
+                            item(query.id, button);
+                        });
 
                     Ok(())
                 },
             ));
->>>>>>> a1bb5880
         });
     }
 
