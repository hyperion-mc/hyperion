--- conflicted
+++ resolved
@@ -8,43 +8,6 @@
     fn aabb(&self) -> Aabb;
 }
 
-<<<<<<< HEAD
-impl HasAabb for Aabb {
-    fn aabb(&self) -> Aabb {
-        *self
-    }
-}
-
-#[derive(Copy, Clone, Eq, PartialEq, Debug, Ord, PartialOrd, Hash)]
-pub struct OrderedAabb {
-    min_x: NotNan<f32>,
-    min_y: NotNan<f32>,
-    min_z: NotNan<f32>,
-    max_x: NotNan<f32>,
-    max_y: NotNan<f32>,
-    max_z: NotNan<f32>,
-
-    // mins: [NotNan<f32>; 3], 
-    // maxs: [NotNan<f32>; 3],
-}
-
-impl TryFrom<Aabb> for OrderedAabb {
-    type Error = ordered_float::FloatIsNan;
-
-    fn try_from(value: Aabb) -> Result<Self, Self::Error> {
-        Ok(Self {
-            min_x: value.min.x.try_into()?,
-            min_y: value.min.y.try_into()?,
-            min_z: value.min.z.try_into()?,
-            max_x: value.max.x.try_into()?,
-            max_y: value.max.y.try_into()?,
-            max_z: value.max.z.try_into()?,
-        })
-    }
-}
-
-=======
->>>>>>> c2e360b6
 #[derive(Copy, Clone, PartialEq, Serialize, Deserialize)]
 pub struct Aabb {
     
@@ -71,31 +34,191 @@
     }
 }
 
+#[derive(Copy, Clone, Eq, PartialEq, Debug, Ord, PartialOrd, Hash)]
+pub struct OrderedAabb {
+    min_x: NotNan<f32>,
+    min_y: NotNan<f32>,
+    min_z: NotNan<f32>,
+    max_x: NotNan<f32>,
+    max_y: NotNan<f32>,
+    max_z: NotNan<f32>,
+}
+
+impl TryFrom<Aabb> for OrderedAabb {
+    type Error = ordered_float::FloatIsNan;
+
+    fn try_from(value: Aabb) -> Result<Self, Self::Error> {
+        Ok(Self {
+            min_x: value.min.x.try_into()?,
+            min_y: value.min.y.try_into()?,
+            min_z: value.min.z.try_into()?,
+            max_x: value.max.x.try_into()?,
+            max_y: value.max.y.try_into()?,
+            max_z: value.max.z.try_into()?,
+        })
+    }
+}
+
+#[derive(Copy, Clone, PartialEq, Serialize, Deserialize)]
+pub struct Aabb {
+    pub min: Vec3,
+    pub max: Vec3,
+}
+
+impl From<(f32, f32, f32, f32, f32, f32)> for Aabb {
+    fn from(value: (f32, f32, f32, f32, f32, f32)) -> Self {
+        let value: [f32; 6] = value.into();
+        Self::from(value)
+    }
+}
+
+impl From<[f32; 6]> for Aabb {
+    fn from(value: [f32; 6]) -> Self {
+        let [min_x, min_y, min_z, max_x, max_y, max_z] = value;
+        let min = Vec3::new(min_x, min_y, min_z);
+        let max = Vec3::new(max_x, max_y, max_z);
+
+        Self { min, max }
+    }
+}
+
+impl FromIterator<Self> for Aabb {
+    fn from_iter<T: IntoIterator<Item = Self>>(iter: T) -> Self {
+        let mut min = Vec3::new(f32::INFINITY, f32::INFINITY, f32::INFINITY);
+        let mut max = Vec3::new(f32::NEG_INFINITY, f32::NEG_INFINITY, f32::NEG_INFINITY);
+
+        for aabb in iter {
+            min = min.min(aabb.min);
+            max = max.max(aabb.max);
+        }
+    
+        let center = (min + max) * 0.5;
+        let half_extents = (max - min) * 0.5;
+        Self {
+            min,
+            max,
+            center,
+            half_extents,
+        }
+    }
+} 
+// Implement necessary traits
+impl Add<Vec3> for Aabb {
+    type Output = Self;
+
+    #[inline(always)]
+    fn add(self, rhs: Vec3) -> Self::Output {
+        let rhs = Vec3A::from(rhs);
+        Self {
+            min: self.min + rhs,
+            max: self.max + rhs,
+            center: self.center + rhs,
+            half_extents: self.half_extents,
+        }
+    }
+}
+
+impl Debug for Aabb {
+    fn fmt(&self, f: &mut std::fmt::Formatter<'_>) -> std::fmt::Result {
+        write!(f, "{self}")
+    }
+}
+
+impl Display for Aabb {
+    fn fmt(&self, f: &mut std::fmt::Formatter<'_>) -> std::fmt::Result {
+        write!(
+            f,
+            "[{:.2}, {:.2}, {:.2}] -> [{:.2}, {:.2}, {:.2}]",
+            self.min.x, self.min.y, self.min.z, self.max.x, self.max.y, self.max.z
+        )
+    }
+}
+
+impl Add<Vec3> for Aabb {
+    type Output = Self;
+
+    fn add(self, rhs: Vec3) -> Self::Output {
+        Self {
+            min: self.min + rhs,
+            max: self.max + rhs,
+        }
+    }
+}
+
+#[derive(Copy, Clone, Eq, PartialEq, Debug, Ord, PartialOrd, Hash)]
+pub struct CheckableAabb {
+    pub min: [NotNan<f32>; 3],
+    pub max: [NotNan<f32>; 3],
+}
+
+impl TryFrom<Aabb> for CheckableAabb {
+    type Error = ordered_float::FloatIsNan;
+
+    fn try_from(value: Aabb) -> Result<Self, Self::Error> {
+        Ok(Self {
+            min: [
+                NotNan::new(value.min.x)?,
+                NotNan::new(value.min.y)?,
+                NotNan::new(value.min.z)?,
+            ],
+            max: [
+                NotNan::new(value.max.x)?,
+                NotNan::new(value.max.y)?,
+                NotNan::new(value.max.z)?,
+            ],
+        })
+    }
+}
+
+impl Default for Aabb {
+    fn default() -> Self {
+        Self::NULL
+    }
+}
+
 impl Aabb {
     pub const EVERYTHING: Self = Self {
-        min: Vec3A::splat(f32::NEG_INFINITY),
-        max: Vec3A::splat(f32::INFINITY),
-        center: Vec3A::ZERO,
-        half_extents: Vec3A::splat(f32::INFINITY),
+        min: Vec3::new(f32::NEG_INFINITY, f32::NEG_INFINITY, f32::NEG_INFINITY),
+        max: Vec3::new(f32::INFINITY, f32::INFINITY, f32::INFINITY),
     };
-
     pub const NULL: Self = Self {
-        min: Vec3A::splat(f32::INFINITY),
-        max: Vec3A::splat(f32::NEG_INFINITY),
-        center: Vec3A::ZERO,
-        half_extents: Vec3A::ZERO,
+        min: Vec3::new(f32::INFINITY, f32::INFINITY, f32::INFINITY),
+        max: Vec3::new(f32::NEG_INFINITY, f32::NEG_INFINITY, f32::NEG_INFINITY),
     };
 
-    #[inline]
+    #[must_use]
     pub fn new(min: impl Into<Vec3>, max: impl Into<Vec3>) -> Self {
-        let min = Vec3A::from(min.into());
-        let max = Vec3A::from(max.into());
-        let center = (min + max) * 0.5;
-        let half_extents = (max - min) * 0.5;
-        Self { min, max, center, half_extents }
-    }
-
-<<<<<<< HEAD
+        let min = min.into();
+        let max = max.into();
+        Self { min, max }
+    }
+
+    #[must_use]
+    pub fn shrink(self, amount: f32) -> Self {
+        Self::expand(self, -amount)
+    }
+
+    #[must_use]
+    pub fn move_to_feet(&self, feet: Vec3) -> Self {
+        let half_width = (self.max.x - self.min.x) / 2.0;
+        let height = self.max.y - self.min.y;
+
+        let min = Vec3::new(feet.x - half_width, feet.y, feet.z - half_width);
+        let max = Vec3::new(feet.x + half_width, feet.y + height, feet.z + half_width);
+
+        Self { min, max }
+    }
+
+    #[must_use]
+    pub fn create(feet: Vec3, width: f32, height: f32) -> Self {
+        let half_width = width / 2.0;
+
+        let min = Vec3::new(feet.x - half_width, feet.y, feet.z - half_width);
+        let max = Vec3::new(feet.x + half_width, feet.y + height, feet.z + half_width);
+
+        Self { min, max }
+    }
+
     #[must_use]
     pub fn move_by(&self, offset: Vec3) -> Self {
         Self {
@@ -104,17 +227,8 @@
         }
     }
 
-
-    pub fn is_empty(&self) -> bool {
-
-        self.min.x > self.max.x || 
-        self.min.y > self.max.y || 
-        self.min.z > self.max.z
-    }
-
     #[must_use]
     pub fn overlap(a: &Self, b: &Self) -> Option<Self> {
-        
         let min_x = a.min.x.max(b.min.x);
         let min_y = a.min.y.max(b.min.y);
         let min_z = a.min.z.max(b.min.z);
@@ -123,6 +237,7 @@
         let max_y = a.max.y.min(b.max.y);
         let max_z = a.max.z.min(b.max.z);
 
+        // Check if there is an overlap. If any dimension does not overlap, return None.
         if min_x < max_x && min_y < max_y && min_z < max_z {
             Some(Self {
                 min: Vec3::new(min_x, min_y, min_z),
@@ -135,33 +250,35 @@
 
     #[must_use]
     pub fn collides(&self, other: &Self) -> bool {
-        (self.min.cmple(other.max) & self.max.cmpge(other.min)).all()
-=======
-    // Fast SIMD-optimized collision check
-    #[inline(always)]
-    pub fn collides(&self, other: &Self) -> bool {
-        // SIMD comparison
-        let min_cmp = self.min.cmple(other.max);
-        let max_cmp = self.max.cmpge(other.min);
-        (min_cmp & max_cmp).all()
->>>>>>> c2e360b6
-    }
-
-    // Optimized point SIMD collision 
-    #[inline(always)]
+        self.min.x <= other.max.x
+            && self.max.x >= other.min.x
+            && self.min.y <= other.max.y
+            && self.max.y >= other.min.y
+            && self.min.z <= other.max.z
+            && self.max.z >= other.min.z
+    }
+
+    #[must_use]
     pub fn collides_point(&self, point: Vec3) -> bool {
-        let point = Vec3A::from(point);
-        (point.cmpge(self.min) & point.cmple(self.max)).all()
-    }
-
-<<<<<<< HEAD
+        self.min.x <= point.x
+            && point.x <= self.max.x
+            && self.min.y <= point.y
+            && point.y <= self.max.y
+            && self.min.z <= point.z
+            && point.z <= self.max.z
+    }
+
     #[must_use]
     pub fn dist2(&self, point: Vec3) -> f64 {
-        let point_d = point.as_dvec3();
-        let min_d = self.min.as_dvec3();
-        let max_d = self.max.as_dvec3();
-        let clamped = point_d.clamp(min_d, max_d);
-        (point_d - clamped).length_squared()
+        let point = point.as_dvec3();
+        // Clamp the point into the box volume.
+        let clamped = point.clamp(self.min.as_dvec3(), self.max.as_dvec3());
+
+        // Distance vector from point to the clamped point inside the box.
+        let diff = point - clamped;
+
+        // The squared distance.
+        diff.length_squared()
     }
 
     pub fn overlaps<'a, T>(
@@ -191,101 +308,70 @@
     #[must_use]
     pub fn intersect_ray(&self, ray: &Ray) -> Option<NotNan<f32>> {
         let origin = ray.origin();
+
+        // If the ray is originating inside the AABB, we can immediately return.
         if self.contains_point(origin) {
             return Some(NotNan::new(0.0).unwrap());
         }
 
         let dir = ray.direction();
         let inv_dir = ray.inv_direction();
-        
-        let tx1 = (self.min.x - origin.x) * inv_dir.x;
-        let tx2 = (self.max.x - origin.x) * inv_dir.x;
-        let ty1 = (self.min.y - origin.y) * inv_dir.y;
-        let ty2 = (self.max.y - origin.y) * inv_dir.y;
-        let tz1 = (self.min.z - origin.z) * inv_dir.z;
-        let tz2 = (self.max.z - origin.z) * inv_dir.z;
-
-        // Handle parallel rays to each axis
-        let t_x = if dir.x.abs() < f32::EPSILON {
-            if origin.x < self.min.x || origin.x > self.max.x {
-                return None;
-            }
-            0.0
-        } else {
-            tx1.min(tx2).max(ty1.min(ty2)).max(tz1.min(tz2))
-        };
-
-        let t_y = if dir.y.abs() < f32::EPSILON {
-            if origin.y < self.min.y || origin.y > self.max.y {
-                return None;
-            }
-            0.0
-        } else {
-            ty1.min(ty2)
-        };
-
-        let t_z = if dir.z.abs() < f32::EPSILON {
-            if origin.z < self.min.z || origin.z > self.max.z {
-                return None;
-            }
-            0.0
-        } else {
-            tz1.min(tz2)
-        };
-
-        let t_min = t_x.max(t_y).max(t_z);
-        let t_max = tx1.max(tx2).min(ty1.max(ty2)).min(tz1.max(tz2));
-
-        if t_min <= t_max && t_max >= 0.0 {
-            Some(NotNan::new(if t_min >= 0.0 { t_min } else { t_max }).unwrap())
-=======
-    // Fast ray intersection using cached values & 
-    #[inline]
-    pub fn intersect_ray(&self, ray: &Ray) -> Option<NotNan<f32>> {
-        let origin = Vec3A::from(ray.origin());
-        
-        let to_center = self.center - origin;
-        let abs_to_center = to_center.abs();
-        if abs_to_center.cmpgt(self.half_extents).any() {
-            let dir = Vec3A::from(ray.direction());
-            if abs_to_center.dot(dir) < 0.0 {
-                return None;
-            }
-        }
-
-        if self.collides_point(ray.origin()) {
-            return Some(NotNan::new(0.0).unwrap());
-        }
-
-        let inv_dir = Vec3A::from(ray.inv_direction());
-        let t1 = (self.min - origin) * inv_dir;
-        let t2 = (self.max - origin) * inv_dir;
-
-        let t_min = t1.min(t2);
-        let t_max = t1.max(t2);
-
-        let t_enter = t_min.max_element();
-        let t_exit = t_max.min_element();
-
-        if t_enter <= t_exit && t_exit >= 0.0 {
-            Some(NotNan::new(t_enter.max(0.0)).unwrap())
->>>>>>> c2e360b6
-        } else {
-            None
-        }
-    }
-
-    // Optimized expansion using SIMD
-    #[inline]
+
+        // Initialize t_min and t_max to the range of possible values
+        let (mut t_min, mut t_max) = (f32::NEG_INFINITY, f32::INFINITY);
+
+        // X-axis
+        if dir.x != 0.0 {
+            let tx1 = (self.min.x - origin.x) * inv_dir.x;
+            let tx2 = (self.max.x - origin.x) * inv_dir.x;
+            t_min = t_min.max(tx1.min(tx2));
+            t_max = t_max.min(tx1.max(tx2));
+        } else if origin.x < self.min.x || origin.x > self.max.x {
+            return None; // Ray is parallel to X slab and outside the slab
+        }
+
+        // Y-axis
+        if dir.y != 0.0 {
+            let ty1 = (self.min.y - origin.y) * inv_dir.y;
+            let ty2 = (self.max.y - origin.y) * inv_dir.y;
+            t_min = t_min.max(ty1.min(ty2));
+            t_max = t_max.min(ty1.max(ty2));
+        } else if origin.y < self.min.y || origin.y > self.max.y {
+            return None; // Ray is parallel to Y slab and outside the slab
+        }
+
+        // Z-axis
+        if dir.z != 0.0 {
+            let tz1 = (self.min.z - origin.z) * inv_dir.z;
+            let tz2 = (self.max.z - origin.z) * inv_dir.z;
+            t_min = t_min.max(tz1.min(tz2));
+            t_max = t_max.min(tz1.max(tz2));
+        } else if origin.z < self.min.z || origin.z > self.max.z {
+            return None; // Ray is parallel to Z slab and outside the slab
+        }
+
+        if t_min > t_max {
+            return None;
+        }
+
+        // At this point, t_min and t_max define the intersection range.
+        // If t_min < 0.0, it means we start “behind” the origin; if t_max < 0.0, no intersection in front.
+        let t_hit = if t_min >= 0.0 { t_min } else { t_max };
+        if t_hit < 0.0 {
+            return None;
+        }
+
+        Some(NotNan::new(t_hit).unwrap())
+    }
+
+    #[must_use]
     pub fn expand(mut self, amount: f32) -> Self {
-        let delta = Vec3A::splat(amount);
-        self.min -= delta;
-        self.max += delta;
-        self.half_extents += delta;
+        self.min -= Vec3::splat(amount);
+        self.max += Vec3::splat(amount);
         self
     }
 
-<<<<<<< HEAD
+    /// Check if a point is inside the AABB
     #[must_use]
     pub fn contains_point(&self, point: Vec3) -> bool {
         point.cmpge(self.min).all() && point.cmple(self.max).all()
@@ -304,125 +390,37 @@
     #[must_use]
     pub fn mid_x(&self) -> f32 {
         (self.min.x + self.max.x) / 2.0
-=======
-    // SIMD-optimized volume calculation
-    #[inline(always)]
-    pub fn volume(&self) -> f32 {
-        let dims = self.max - self.min;
-        dims.x * dims.y * dims.z
->>>>>>> c2e360b6
-    }
-
-    // SIMD-optimized surface area calculation
-    #[inline(always)]
-    pub fn surface_area(&self) -> f32 {
-        let dims = self.max - self.min;
-        2.0 * (dims.x * dims.y + dims.y * dims.z + dims.z * dims.x)
-    }
-
-    // Optimized distance calculation using SIMD
-    #[inline]
-    pub fn dist2(&self, point: Vec3) -> f64 {
-        let point = Vec3A::from(point);
-        let clamped = point.clamp(self.min, self.max);
-        let diff = point - clamped;
-        diff.length_squared() as f64
-    }
-
-    // Optimized overlap check returning new AABB
-    #[inline]
-    pub fn overlap(a: &Self, b: &Self) -> Option<Self> {
-        let min = a.min.max(b.min);
-        let max = a.max.min(b.max);
-        
-        if min.cmplt(max).all() {
-            let center = (min + max) * 0.5;
-            let half_extents = (max - min) * 0.5;
-            Some(Self { min, max, center, half_extents })
-        } else {
-            None
-        }
-    }
-
-    // Optimized batch processing for multiple AABBs
-    #[inline]
+    }
+
+    #[must_use]
+    pub fn mid_y(&self) -> f32 {
+        (self.min.y + self.max.y) / 2.0
+    }
+
+    #[must_use]
+    pub fn mid_z(&self) -> f32 {
+        (self.min.z + self.max.z) / 2.0
+    }
+
+    #[must_use]
+    pub fn lens(&self) -> Vec3 {
+        self.max - self.min
+    }
+
     pub fn containing<T: HasAabb>(input: &[T]) -> Self {
-        if input.is_empty() {
-            return Self::NULL;
-        }
-    
-        let first = input[0].aabb();
-        let mut min = first.min;
-        let mut max = first.max;
-    
-        // Process 4 elements at a time
-        for chunk in input[1..].chunks_exact(4) {
-            let a = &chunk[0];
-            let b = &chunk[1];
-            let c = &chunk[2];
-            let d = &chunk[3];
-            let aabbs = [a.aabb(), b.aabb(), c.aabb(), d.aabb()];
-        
-            min = min
-                .min(aabbs[0].min)
-                .min(aabbs[1].min)
-                .min(aabbs[2].min)
-                .min(aabbs[3].min);
-            max = max
-                .max(aabbs[0].max)
-                .max(aabbs[1].max)
-                .max(aabbs[2].max)
-                .max(aabbs[3].max);
-        }
-        
-    
-        let remainder = input[1 + input[1..].len() / 4 * 4..].iter();
-        for item in remainder {
-            let aabb = item.aabb();
-            min = min.min(aabb.min);
-            max = max.max(aabb.max);
-        }
-    
-        let center = (min + max) * 0.5;
-        let half_extents = (max - min) * 0.5;
+        let mut current_min = Vec3::splat(f32::INFINITY);
+        let mut current_max = Vec3::splat(f32::NEG_INFINITY);
+
+        for elem in input {
+            let elem = elem.aabb();
+            current_min = current_min.min(elem.min);
+            current_max = current_max.max(elem.max);
+        }
+
         Self {
-            min,
-            max,
-            center,
-            half_extents,
-        }
-    }
-} 
-// Implement necessary traits
-impl Add<Vec3> for Aabb {
-    type Output = Self;
-
-    #[inline(always)]
-    fn add(self, rhs: Vec3) -> Self::Output {
-        let rhs = Vec3A::from(rhs);
-        Self {
-            min: self.min + rhs,
-            max: self.max + rhs,
-            center: self.center + rhs,
-            half_extents: self.half_extents,
-        }
-    }
-}
-
-impl Debug for Aabb {
-    fn fmt(&self, f: &mut std::fmt::Formatter<'_>) -> std::fmt::Result {
-        write!(f, "{self}")
-    }
-}
-
-impl Display for Aabb {
-    fn fmt(&self, f: &mut std::fmt::Formatter<'_>) -> std::fmt::Result {
-        write!(
-            f,
-            "[{:.2}, {:.2}, {:.2}] -> [{:.2}, {:.2}, {:.2}]",
-            self.min.x, self.min.y, self.min.z,
-            self.max.x, self.max.y, self.max.z
-        )
+            min: current_min,
+            max: current_max,
+        }
     }
 }
 
