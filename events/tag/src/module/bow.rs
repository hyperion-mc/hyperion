--- conflicted
+++ resolved
@@ -9,12 +9,6 @@
     glam::Vec3,
     net::Compose,
     simulation::{
-<<<<<<< HEAD
-        Pitch, Position, Spawn, Uuid, Velocity, Yaw, bow::BowCharging, entity_kind::EntityKind,
-        event, get_direction_from_rotation, metadata::living_entity::ArrowsInEntity,
-    },
-    storage::{EventQueue, Events},
-=======
         Owner, Pitch, Player, Position, Spawn, Uuid, Velocity, Yaw,
         entity_kind::EntityKind,
         event, get_direction_from_rotation,
@@ -22,7 +16,6 @@
     },
     storage::{EventQueue, Events},
     valence_protocol::packets::play,
->>>>>>> a1bb5880
 };
 use hyperion_inventory::PlayerInventory;
 use hyperion_utils::EntityExt;
@@ -33,15 +26,6 @@
 pub struct BowModule;
 
 #[derive(Component)]
-<<<<<<< HEAD
-pub struct Owner {
-    pub entity: Entity,
-}
-
-impl Owner {
-    pub const fn new(entity: Entity) -> Self {
-        Self { entity }
-=======
 pub struct LastFireTime {
     pub time: SystemTime,
 }
@@ -82,15 +66,11 @@
         // - Minimum charge is 0.000001
         // - Maximum charge is 1.0
         secs.clamp(0.01, 1.2)
->>>>>>> a1bb5880
     }
 }
 
 impl Module for BowModule {
     fn module(world: &World) {
-<<<<<<< HEAD
-        world.component::<Owner>();
-=======
         world.component::<LastFireTime>();
         world.component::<BowCharging>();
 
@@ -98,7 +78,6 @@
             .component::<Player>()
             .add_trait::<(flecs::With, LastFireTime)>()
             .add_trait::<(flecs::With, BowCharging)>();
->>>>>>> a1bb5880
 
         system!(
             "handle_bow_use",
@@ -118,7 +97,7 @@
                     .entity_view(world)
                     .get::<&PlayerInventory>(|inventory| {
                         let cursor = inventory.get_cursor();
-                        if cursor.item != ItemKind::Bow {
+                        if cursor.stack.item != ItemKind::Bow {
                             return;
                         }
 
@@ -221,43 +200,6 @@
         system!(
             "arrow_entity_hit",
             world,
-<<<<<<< HEAD
-            &mut EventQueue<event::ProjectileEntityEvent>,
-        )
-        .singleton()
-        .multi_threaded()
-        .kind::<flecs::pipeline::PostUpdate>()
-        .each_iter(move |it, _, event_queue| {
-            let _system = it.system();
-            let world = it.world();
-
-            for event in event_queue.drain() {
-                debug!("arrow_entity_hit: {event:?}");
-                event.projectile.entity_view(world).get::<&Owner>(|owner| {
-                    debug!("Sending attack event");
-                    world.get::<&Events>(|events| {
-                        events.push(
-                            event::AttackEntity {
-                                origin: owner.entity,
-                                target: event.client,
-                                damage: 1.0,
-                            },
-                            &world,
-                        );
-                    });
-
-                    // Updating arrows in entity
-                    debug!("Updating arrows in entity");
-                    event
-                        .client
-                        .entity_view(world)
-                        .get::<&mut ArrowsInEntity>(|arrows| {
-                            arrows.0 += 1;
-                        });
-                });
-
-                event.projectile.entity_view(world).destruct();
-=======
             &Compose($),
             &mut EventQueue<event::ProjectileEntityEvent>,
         )
@@ -336,7 +278,6 @@
                         velocity.0 = Vec3::ZERO;
                         **position = event.collision.point;
                     });
->>>>>>> a1bb5880
             }
         });
     }
