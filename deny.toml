# This template contains all of the possible sections and their default values

# Note that all fields that take a lint level have these possible values:
# * deny - An error will be produced and the check will fail
# * warn - A warning will be produced, but the check will not fail
# * allow - No warning or error will be produced, though in some cases a note
# will be

# The values provided in this template are the default values that will be used
# when any section or field is not specified in your own configuration

# Root options

# The graph table configures how the dependency graph is constructed and thus
# which crates the checks are performed against
[graph]
# If 1 or more target triples (and optionally, target_features) are specified,
# only the specified targets will be checked when running `cargo deny check`.
# This means, if a particular package is only ever used as a target specific
# dependency, such as, for example, the `nix` crate only being used via the
# `target_family = "unix"` configuration, that only having windows targets in
# this list would mean the nix crate, as well as any of its exclusive
# dependencies not shared by any other crates, would be ignored, as the target
# list here is effectively saying which targets you are building for.
targets = [
    # The triple can be any string, but only the target triples built in to
    # rustc (as of 1.40) can be checked against actual config expressions
    #"x86_64-unknown-linux-musl",
    # You can also specify which target_features you promise are enabled for a
    # particular target. target_features are currently not validated against
    # the actual valid features supported by the target architecture.
    #{ triple = "wasm32-unknown-unknown", features = ["atomics"] },
]
# When creating the dependency graph used as the source of truth when checks are
# executed, this field can be used to prune crates from the graph, removing them
# from the view of cargo-deny. This is an extremely heavy hammer, as if a crate
# is pruned from the graph, all of its dependencies will also be pruned unless
# they are connected to another crate in the graph that hasn't been pruned,
# so it should be used with care. The identifiers are [Package ID Specifications]
# (https://doc.rust-lang.org/cargo/reference/pkgid-spec.html)
#exclude = []
# If true, metadata will be collected with `--all-features`. Note that this can't
# be toggled off if true, if you want to conditionally enable `--all-features` it
# is recommended to pass `--all-features` on the cmd line instead
all-features = false
# If true, metadata will be collected with `--no-default-features`. The same
# caveat with `all-features` applies
no-default-features = false
# If set, these feature will be enabled when collecting metadata. If `--features`
# is specified on the cmd line they will take precedence over this option.
#features = []

# The output table provides options for how/if diagnostics are outputted
[output]
# When outputting inclusion graphs in diagnostics that include features, this
# option can be used to specify the depth at which feature edges will be added.
# This option is included since the graphs can be quite large and the addition
# of features from the crate(s) to all of the graph roots can be far too verbose.
# This option can be overridden via `--feature-depth` on the cmd line
feature-depth = 1

# This section is considered when running `cargo deny check advisories`
# More documentation for the advisories section can be found here:
# https://embarkstudios.github.io/cargo-deny/checks/advisories/cfg.html
[advisories]
# The path where the advisory databases are cloned/fetched into
#db-path = "$CARGO_HOME/advisory-dbs"
# The url(s) of the advisory databases to use
#db-urls = ["https://github.com/rustsec/advisory-db"]
# A list of advisory IDs to ignore. Note that ignored advisories will still
# output a note when they are encountered.
ignore = [
    #"RUSTSEC-0000-0000",
    #{ id = "RUSTSEC-0000-0000", reason = "you can specify a reason the advisory is ignored" },
    #"a-crate-that-is-yanked@0.1.1", # you can also ignore yanked crate versions if you wish
    #{ crate = "a-crate-that-is-yanked@0.1.1", reason = "you can specify why you are ignoring the yanked crate" },
]
# If this is true, then cargo deny will use the git executable to fetch advisory database.
# If this is false, then it uses a built-in git library.
# Setting this to true can be helpful if you have special authentication requirements that cargo-deny does not support.
# See Git Authentication for more information about setting up git authentication.
#git-fetch-with-cli = true

# This section is considered when running `cargo deny check licenses`
# More documentation for the licenses section can be found here:
# https://embarkstudios.github.io/cargo-deny/checks/licenses/cfg.html
[licenses]
# List of explicitly allowed licenses
# See https://spdx.org/licenses/ for list of possible licenses
# [possible values: any SPDX 3.11 short identifier (+ optional exception)].
allow = [
    "MIT",
    "Apache-2.0",
    "Unicode-DFS-2016",
    "BSD-3-Clause"
    #"Apache-2.0 WITH LLVM-exception",
]
# The confidence threshold for detecting a license from license text.
# The higher the value, the more closely the license text must be to the
# canonical license text of a valid SPDX license file.
# [possible values: any between 0.0 and 1.0].
confidence-threshold = 0.8
# Allow 1 or more licenses on a per-crate basis, so that particular licenses
# aren't accepted for every possible crate as with the normal allow list
exceptions = [
    { allow = ["CC0-1.0"], crate = "constant_time_eq" },
    { allow = ["Zlib"], crate = "nanorand" }
    # Each entry is the crate and version constraint, and its specific allow
    # list
    #{ allow = ["Zlib"], crate = "adler32" },
]

# Some crates don't have (easily) machine readable licensing information,
# adding a clarification entry for it allows you to manually specify the
# licensing information
#[[licenses.clarify]]
# The package spec the clarification applies to
#crate = "ring"
# The SPDX expression for the license requirements of the crate
#expression = "MIT AND ISC AND OpenSSL"
# One or more files in the crate's source used as the "source of truth" for
# the license expression. If the contents match, the clarification will be used
# when running the license check, otherwise the clarification will be ignored
# and the crate will be checked normally, which may produce warnings or errors
# depending on the rest of your configuration
#license-files = [
# Each entry is a crate relative path, and the (opaque) hash of its contents
#{ path = "LICENSE", hash = 0xbd0eed23 }
#]

[licenses.private]
# If true, ignores workspace crates that aren't published, or are only
# published to private registries.
# To see how to mark a crate as unpublished (to the official registry),
# visit https://doc.rust-lang.org/cargo/reference/manifest.html#the-publish-field.
ignore = true
# One or more private registries that you might publish crates to, if a crate
# is only published to private registries, and ignore is true, the crate will
# not have its license(s) checked
registries = [
    #"https://sekretz.com/registry
]

# This section is considered when running `cargo deny check bans`.
# More documentation about the 'bans' section can be found here:
# https://embarkstudios.github.io/cargo-deny/checks/bans/cfg.html
[bans]
# Lint level for when multiple versions of the same crate are detected
multiple-versions = "warn"
# Lint level for when a crate version requirement is `*`
wildcards = "allow"
# The graph highlighting used when creating dotgraphs for crates
# with multiple versions
# * lowest-version - The path to the lowest versioned duplicate is highlighted
# * simplest-path - The path to the version with the fewest edges is highlighted
# * all - Both lowest-version and simplest-path are used
highlight = "all"
# The default lint level for `default` features for crates that are members of
# the workspace that is being checked. This can be overridden by allowing/denying
# `default` on a crate-by-crate basis if desired.
workspace-default-features = "allow"
# The default lint level for `default` features for external crates that are not
# members of the workspace. This can be overridden by allowing/denying `default`
# on a crate-by-crate basis if desired.
external-default-features = "allow"
# List of crates that are allowed. Use with care!
allow = [
    #"ansi_term@0.11.0",
    #{ crate = "ansi_term@0.11.0", reason = "you can specify a reason it is allowed" },
]
# List of crates to deny
deny = [
    #"ansi_term@0.11.0",
    #{ crate = "ansi_term@0.11.0", reason = "you can specify a reason it is banned" },
    # Wrapper crates can optionally be specified to allow the crate when it
    # is a direct dependency of the otherwise banned crate
    #{ crate = "ansi_term@0.11.0", wrappers = ["this-crate-directly-depends-on-ansi_term"] },
]

# List of features to allow/deny
# Each entry the name of a crate and a version range. If version is
# not specified, all versions will be matched.
#[[bans.features]]
#crate = "reqwest"
# Features to not allow
#deny = ["json"]
# Features to allow
#allow = [
#    "rustls",
#    "__rustls",
#    "__tls",
#    "hyper-rustls",
#    "rustls",
#    "rustls-pemfile",
#    "rustls-tls-webpki-roots",
#    "tokio-rustls",
#    "webpki-roots",
#]
# If true, the allowed features must exactly match the enabled feature set. If
# this is set there is no point setting `deny`
#exact = true

# Certain crates/versions that will be skipped when doing duplicate detection.
skip = [
    "smallvec",
    "windows_x86_64_msvc",
    "windows_x86_64_gnullvm",
    "windows_x86_64_gnu",
    "windows_i686_gnu",
    "windows_aarch64_msvc",
    "windows_i686_msvc",
    "windows_aarch64_gnullvm",
    "windows-targets",
    "windows-targets",
    "windows-sys",
    "syn",
    "futures-lite",
    "fastrand",
    "event-listener",
    "base64",
<<<<<<< HEAD
    "regex-automata",
    "regex-syntax",
    "glam"
=======
    "regex-syntax",
    "regex-automata"
>>>>>>> 083784aa
    #{ crate = "ansi_term@0.11.0", reason = "you can specify a reason why it can't be updated/removed" },
]
# Similarly to `skip` allows you to skip certain crates during duplicate
# detection. Unlike skip, it also includes the entire tree of transitive
# dependencies starting at the specified crate, up to a certain depth, which is
# by default infinite.
skip-tree = [
    #"ansi_term@0.11.0", # will be skipped along with _all_ of its direct and transitive dependencies
    #{ crate = "ansi_term@0.11.0", depth = 20 },
]

# This section is considered when running `cargo deny check sources`.
# More documentation about the 'sources' section can be found here:
# https://embarkstudios.github.io/cargo-deny/checks/sources/cfg.html
[sources]
# Lint level for what to happen when a crate from a crate registry that is not
# in the allow list is encountered
unknown-registry = "warn"
# Lint level for what to happen when a crate from a git repository that is not
# in the allow list is encountered
unknown-git = "warn"
# List of URLs for allowed crate registries. Defaults to the crates.io index
# if not specified. If it is specified but empty, no registries are allowed.
allow-registry = ["https://github.com/rust-lang/crates.io-index"]
# List of URLs for allowed Git repositories
allow-git = [
    "https://github.com/andrewgazelka/evenio",
    "https://github.com/servo/rust-smallvec"
]

[sources.allow-org]
# 1 or more github.com organizations to allow git sources for
github = [
    "valence-rs",
]
# 1 or more gitlab.com organizations to allow git sources for
gitlab = []
# 1 or more bitbucket.org organizations to allow git sources for
bitbucket = []<|MERGE_RESOLUTION|>--- conflicted
+++ resolved
@@ -218,14 +218,9 @@
     "fastrand",
     "event-listener",
     "base64",
-<<<<<<< HEAD
+    "regex-syntax",
     "regex-automata",
-    "regex-syntax",
     "glam"
-=======
-    "regex-syntax",
-    "regex-automata"
->>>>>>> 083784aa
     #{ crate = "ansi_term@0.11.0", reason = "you can specify a reason why it can't be updated/removed" },
 ]
 # Similarly to `skip` allows you to skip certain crates during duplicate
