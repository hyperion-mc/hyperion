--- conflicted
+++ resolved
@@ -1,17 +1,11 @@
 # Project 10k
 
-<<<<<<< HEAD
-# Estimation
-
-How can we get 10k players to PvP at once on a Minecraft server?
-=======
 How can we get 10k players to PvP at once on a Minecraft server to break the Guinness World Record?
 
 ![image](https://github.com/andrewgazelka/mc-server/assets/7644264/5cb83738-3e85-47e9-b73c-40e75257c5a3)
 ![image](https://github.com/andrewgazelka/mc-server/assets/7644264/8fb3cd33-4dd7-42fc-a3e0-17e167c64509)
 ![image](https://github.com/andrewgazelka/mc-server/assets/7644264/5272317f-48c3-4e15-a032-73d9229a4413)
 
->>>>>>> f4641545
 
 There are many faction servers which have 500 players on Start of The World (SOTW).
 Usually this is around the upper limit for the number of players that can be in one world in vanilla Minecraft.
