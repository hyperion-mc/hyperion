[profile]
[profile.dev]
incremental = true

[profile.release-debug]
debug = true
inherits = 'release'

[profile.release-full]
codegen-units = 1
debug = false
inherits = 'release'
lto = 'fat'
panic = 'abort'

[workspace]
members = [
  'crates/bvh-region',
  'crates/geometry',
  'crates/hyperion',
  'crates/hyperion-clap',
  'crates/hyperion-command',
  'crates/hyperion-crafting',
  'crates/hyperion-event-macros',
  'crates/hyperion-genmap',
  'crates/hyperion-gui',
  'crates/hyperion-inventory',
  'crates/hyperion-item',
  'crates/hyperion-minecraft-proto',
  'crates/hyperion-nerd-font',
  'crates/hyperion-palette',
  'crates/hyperion-permission',
  'crates/hyperion-proto',
  'crates/hyperion-proxy',
  'crates/hyperion-rank-tree',
  'crates/hyperion-scheduled',
  'crates/hyperion-stats',
  'crates/hyperion-text',
  'crates/hyperion-utils',
  'crates/simd-utils',
  'crates/spatial',
  'crates/system-order',
  'events/tag',
  'tools/packet-inspector',
  'crates/respawn',
]
resolver = '2'

[workspace.dependencies]
anyhow = '1.0.86'
approx = '0.5.1'
arrayvec = '0.7.4'
base64 = '0.22.1'
bitfield-struct = '0.9.2'
bitvec = '1.0.1'
bumpalo = '3.16'
byteorder = '1.5.0'
bytes = '1.8.0'
colored = '2.2.0'
compact_str = '0.8.0'
convert_case = '0.6.0'
criterion = '0.5.1'
derive-build = '0.1.1'
directories = '5.0.1'
dotenvy = '0.15.7'
eframe = '0.29.1'
egui = '0.29.1'
egui_dock = '0.14.0'
enumset = '1.1.5'
fastrand = '2.1.0'
flume = '0.11.1'
futures-util = '0.3.31'
glam = '0.29.0'
heapless = '0.8.0'
heed = '0.20.5'
hex = '0.4.3'
humantime = '2.1.0'
itertools = '0.13.0'
kanal = '0.1.0-pre8'
libc = '0.2.155'
libdeflater = '1.20.0'
memmap2 = '0.9.5'
more-asserts = '0.3.1'
no_denormals = '0.1.2'
num-derive = '0.4.2'
num-traits = '0.2.19'
once_cell = '1.19.0'
ordered-float = '4.2.0'
ouroboros = '0.18.4'
papaya = '0.1.4'
parking_lot = '0.12.3'
plotters-bitmap = '0.3.6'
proc-macro2 = '1.0.89'
proptest = '1.5.0'
quote = '1.0.37'
rand = '0.8.5'
rayon = '1.10.0'
rkyv = '0.8.8'
<<<<<<< HEAD
serde = '1.0.214'
=======
serde = '1.0.216'
>>>>>>> 7afedabe
serde_json = '1.0.117'
slotmap = '1.0.7'
snafu = '0.8.5'
syn = '2.0.87'
tar = '0.4.41'
thiserror = '2.0.7'
tikv-jemallocator = '0.6.0'
time = '0.3.37'
tokio = '1.40.0'
toml = '0.8.14'
uuid = '1.8.0'

[workspace.dependencies.bvh]
git = 'https://github.com/andrewgazelka/bvh-data'

[workspace.dependencies.bvh-region]
path = 'crates/bvh-region'

[workspace.dependencies.bytemuck]
features = ['derive']
version = '1.19.0'

[workspace.dependencies.clap]
features = ['derive']
version = '4.5.7'

[workspace.dependencies.derive_more]
features = ['display', 'from', 'deref', 'deref_mut', 'debug', 'constructor']
version = '1.0.0-beta.7'

[workspace.dependencies.divan]
git = 'https://github.com/nvzqz/divan'

[workspace.dependencies.flate2]
default-features = false
version = '1.0.30'

[workspace.dependencies.flecs_ecs]
features = ['flecs_manual_registration']
git = 'https://github.com/Indra-db/Flecs-Rust'

[workspace.dependencies.geometry]
path = 'crates/geometry'

[workspace.dependencies.hyperion]
path = 'crates/hyperion'

[workspace.dependencies.hyperion-clap]
path = 'crates/hyperion-clap'

[workspace.dependencies.hyperion-clap-macros]
path = 'crates/hyperion-clap-macros'

[workspace.dependencies.hyperion-command]
path = 'crates/hyperion-command'

[workspace.dependencies.hyperion-crafting]
path = 'crates/hyperion-crafting'

[workspace.dependencies.hyperion-event-macros]
path = 'crates/hyperion-event-macros'

<<<<<<< HEAD
=======
[workspace.dependencies.hyperion-genmap]
path = 'crates/hyperion-genmap'

>>>>>>> 7afedabe
[workspace.dependencies.hyperion-gui]
path = 'crates/hyperion-gui'

[workspace.dependencies.hyperion-inventory]
path = 'crates/hyperion-inventory'

[workspace.dependencies.hyperion-item]
path = 'crates/hyperion-item'

[workspace.dependencies.hyperion-nerd-font]
path = 'crates/hyperion-nerd-font'

[workspace.dependencies.hyperion-palette]
path = 'crates/hyperion-palette'

[workspace.dependencies.hyperion-permission]
path = 'crates/hyperion-permission'

[workspace.dependencies.hyperion-proto]
path = 'crates/hyperion-proto'

[workspace.dependencies.hyperion-rank-tree]
path = 'crates/hyperion-rank-tree'

[workspace.dependencies.hyperion-scheduled]
path = 'crates/hyperion-scheduled'

[workspace.dependencies.hyperion-text]
path = 'crates/hyperion-text'

[workspace.dependencies.hyperion-utils]
path = 'crates/hyperion-utils'

[workspace.dependencies.indexmap]
features = ['rayon']
version = '2.6.0'

[workspace.dependencies.ndarray]
features = ['blas']
version = '0.16.1'

[workspace.dependencies.plotters]
default-features = false
version = '0.3.6'

[workspace.dependencies.reqwest]
features = ['rustls-tls', 'stream']
version = '0.12.9'

[workspace.dependencies.respawn]
path = 'crates/respawn'

[workspace.dependencies.roaring]
features = ['simd']
version = '0.10.9'

[workspace.dependencies.rustc-hash]
features = ['nightly']
version = '2.0.0'

[workspace.dependencies.rustc-hash]
features = ['nightly']
version = '2.0.0'

[workspace.dependencies.sha2]
version = '0.10.8'

[workspace.dependencies.simd-utils]
path = 'crates/simd-utils'

[workspace.dependencies.spatial]
path = 'crates/spatial'

[workspace.dependencies.syntect]
default-features = false
version = '5.2.0'

[workspace.dependencies.system-order]
path = 'crates/system-order'

[workspace.dependencies.tokio-util]
features = ['full']
version = '0.7.12'

[workspace.dependencies.tracing]
features = ['release_max_level_info']
version = '0.1.40'

[workspace.dependencies.tracing-subscriber]
features = ['env-filter', 'time']
version = '0.3.18'

[workspace.dependencies.tracing-tracy]
features = ['timer-fallback']
version = '0.11.3'

[workspace.dependencies.valence_anvil]
branch = 'feat-open'
features = ['parsing']
git = 'https://github.com/andrewgazelka/valence'

[workspace.dependencies.valence_build_utils]
branch = 'feat-open'
git = 'https://github.com/andrewgazelka/valence'

[workspace.dependencies.valence_generated]
branch = 'feat-open'
git = 'https://github.com/andrewgazelka/valence'

[workspace.dependencies.valence_ident]
branch = 'feat-open'
git = 'https://github.com/andrewgazelka/valence'

[workspace.dependencies.valence_nbt]
branch = 'feat-open'
features = ['serde']
git = 'https://github.com/andrewgazelka/valence'

[workspace.dependencies.valence_protocol]
branch = 'feat-open'
features = ['compression']
git = 'https://github.com/andrewgazelka/valence'

[workspace.dependencies.valence_registry]
branch = 'feat-open'
git = 'https://github.com/andrewgazelka/valence'

[workspace.dependencies.valence_server]
branch = 'feat-open'
git = 'https://github.com/andrewgazelka/valence'

[workspace.dependencies.valence_text]
branch = 'feat-open'
git = 'https://github.com/andrewgazelka/valence'

[workspace.lints]
[workspace.lints.clippy]
cast_precision_loss = 'allow'
future_not_send = 'allow'
missing_errors_doc = 'allow'
missing_panics_doc = 'allow'
module_name_repetitions = 'allow'
print_stdout = 'deny'
single_match_else = 'allow'
too_long_first_doc_paragraph = 'allow'
too_many_lines = 'allow'

[workspace.lints.clippy.complexity]
level = 'deny'
priority = -1

[workspace.lints.clippy.nursery]
level = 'deny'
priority = -1

[workspace.lints.clippy.pedantic]
level = 'deny'
priority = -1

[workspace.lints.clippy.perf]
level = 'deny'
priority = -1

[workspace.lints.clippy.style]
level = 'deny'
priority = -1

[workspace.lints.clippy.suspicious]
level = 'deny'
priority = -1

[workspace.lints.rust]
[workspace.lints.rust.future_incompatible]
level = 'deny'
priority = -1

[workspace.lints.rust.keyword_idents]
level = 'deny'
priority = -1

[workspace.lints.rust.let_underscore]
level = 'deny'
priority = -1

[workspace.lints.rust.nonstandard_style]
level = 'deny'
priority = -1

[workspace.lints.rust.refining_impl_trait]
level = 'deny'
priority = -1

[workspace.lints.rust.rust_2018_idioms]
level = 'deny'
priority = -1

[workspace.lints.rust.rust_2024_compatibility]
level = 'deny'
priority = -1

[workspace.package]
documentation = 'https://andrewgazelka.github.io/hyperion'
edition = '2024'
license = 'Apache-2.0'
repository = 'https://github.com/andrewgazelka/hyperion'
version = '0.1.0'<|MERGE_RESOLUTION|>--- conflicted
+++ resolved
@@ -15,34 +15,34 @@
 
 [workspace]
 members = [
-  'crates/bvh-region',
-  'crates/geometry',
-  'crates/hyperion',
-  'crates/hyperion-clap',
-  'crates/hyperion-command',
-  'crates/hyperion-crafting',
-  'crates/hyperion-event-macros',
-  'crates/hyperion-genmap',
-  'crates/hyperion-gui',
-  'crates/hyperion-inventory',
-  'crates/hyperion-item',
-  'crates/hyperion-minecraft-proto',
-  'crates/hyperion-nerd-font',
-  'crates/hyperion-palette',
-  'crates/hyperion-permission',
-  'crates/hyperion-proto',
-  'crates/hyperion-proxy',
-  'crates/hyperion-rank-tree',
-  'crates/hyperion-scheduled',
-  'crates/hyperion-stats',
-  'crates/hyperion-text',
-  'crates/hyperion-utils',
-  'crates/simd-utils',
-  'crates/spatial',
-  'crates/system-order',
-  'events/tag',
-  'tools/packet-inspector',
-  'crates/respawn',
+    'crates/bvh-region',
+    'crates/geometry',
+    'crates/hyperion',
+    'crates/hyperion-clap',
+    'crates/hyperion-command',
+    'crates/hyperion-crafting',
+    'crates/hyperion-event-macros',
+    'crates/hyperion-genmap',
+    'crates/hyperion-gui',
+    'crates/hyperion-inventory',
+    'crates/hyperion-item',
+    'crates/hyperion-minecraft-proto',
+    'crates/hyperion-nerd-font',
+    'crates/hyperion-palette',
+    'crates/hyperion-permission',
+    'crates/hyperion-proto',
+    'crates/hyperion-proxy',
+    'crates/hyperion-rank-tree',
+    'crates/hyperion-scheduled',
+    'crates/hyperion-stats',
+    'crates/hyperion-text',
+    'crates/hyperion-utils',
+    'crates/simd-utils',
+    'crates/spatial',
+    'crates/system-order',
+    'events/tag',
+    'tools/packet-inspector',
+    'crates/hyperion-respawn',
 ]
 resolver = '2'
 
@@ -96,11 +96,7 @@
 rand = '0.8.5'
 rayon = '1.10.0'
 rkyv = '0.8.8'
-<<<<<<< HEAD
-serde = '1.0.214'
-=======
 serde = '1.0.216'
->>>>>>> 7afedabe
 serde_json = '1.0.117'
 slotmap = '1.0.7'
 snafu = '0.8.5'
@@ -163,12 +159,9 @@
 [workspace.dependencies.hyperion-event-macros]
 path = 'crates/hyperion-event-macros'
 
-<<<<<<< HEAD
-=======
 [workspace.dependencies.hyperion-genmap]
 path = 'crates/hyperion-genmap'
 
->>>>>>> 7afedabe
 [workspace.dependencies.hyperion-gui]
 path = 'crates/hyperion-gui'
 
@@ -218,16 +211,12 @@
 features = ['rustls-tls', 'stream']
 version = '0.12.9'
 
-[workspace.dependencies.respawn]
-path = 'crates/respawn'
+[workspace.dependencies.hyperion-respawn]
+path = 'crates/hyperion-respawn'
 
 [workspace.dependencies.roaring]
 features = ['simd']
 version = '0.10.9'
-
-[workspace.dependencies.rustc-hash]
-features = ['nightly']
-version = '2.0.0'
 
 [workspace.dependencies.rustc-hash]
 features = ['nightly']
