--- conflicted
+++ resolved
@@ -6,13 +6,10 @@
 
 members = [
     "server",
-<<<<<<< HEAD
-    "quadtree"
-=======
+    "quadtree",
     "chunk",
     "generator-build",
     "generator"
->>>>>>> 72d62483
 ]
 
 [profile.dev]
