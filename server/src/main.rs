--- conflicted
+++ resolved
@@ -1,6 +1,5 @@
 #![allow(unused)]
 
-<<<<<<< HEAD
 #[global_allocator]
 static GLOBAL: mimalloc::MiMalloc = mimalloc::MiMalloc;
 
@@ -9,17 +8,6 @@
 use anyhow::{ensure, Context};
 use azalea_buf::McBufWritable;
 use bytes::BytesMut;
-=======
-use std::{io, io::ErrorKind};
-
-use anyhow::{bail, ensure, Context};
-use bytes::{Buf, BufMut, BytesMut};
-use protocol_765::{clientbound, serverbound, serverbound::NextState, status::Root};
-use ser::{
-    types::{VarInt, VarIntDecodeError, MAX_PACKET_SIZE},
-    ExactPacket, Packet, Readable, Writable, WritePacket,
-};
->>>>>>> 57f6cc1e
 use serde_json::json;
 use sha2::Digest;
 use tokio::{
@@ -61,7 +49,6 @@
 /// targets.
 pub const MINECRAFT_VERSION: &str = "1.20.1";
 
-<<<<<<< HEAD
 fn offline_uuid(username: &str) -> anyhow::Result<Uuid> {
     #[allow(clippy::indexing_slicing)]
     Uuid::from_slice(&sha2::Sha256::digest(username)[..16]).map_err(Into::into)
@@ -101,51 +88,8 @@
             // the call to `read_buf` shouldn't have grown the allocation.
             self.dec.queue_bytes(buf);
         }
-=======
-#[derive(Default)]
-struct PacketDecoder {
-    buf: BytesMut,
-}
-
-#[derive(Clone, Debug, Default)]
-pub struct PacketFrame {
-    /// The ID of the decoded packet.
-    pub id: i32,
-    /// The contents of the packet after the leading VarInt ID.
-    pub body: BytesMut,
-}
-
-impl PacketFrame {
-    pub fn decode<'a, P>(&'a self) -> anyhow::Result<P>
-    where
-        P: Packet + Readable<'a>,
-    {
-        ensure!(
-            P::ID == self.id,
-            "packet ID mismatch while decoding '{}': expected {}, got {}",
-            P::NAME,
-            P::ID,
-            self.id
-        );
-
-        #[allow(clippy::min_ident_chars)]
-        let mut r = &*self.body;
-
-        let pkt = P::decode(&mut r)?;
-
-        ensure!(
-            r.is_empty(),
-            "missed {} bytes while decoding '{}'",
-            r.len(),
-            P::NAME
-        );
-
-        Ok(pkt)
->>>>>>> 57f6cc1e
-    }
-}
-
-<<<<<<< HEAD
+    }
+
     pub async fn recv_packet_raw(&mut self) -> anyhow::Result<PacketFrame> {
         loop {
             if let Some(frame) = self.dec.try_next_packet()? {
@@ -156,144 +100,6 @@
             self.dec.reserve(READ_BUF_SIZE);
             let mut buf = self.dec.take_capacity();
 
-=======
-impl PacketDecoder {
-    #[allow(
-        clippy::cast_possible_truncation,
-        clippy::cast_possible_wrap,
-        clippy::cast_sign_loss,
-        clippy::min_ident_chars
-    )]
-    pub fn try_next_packet(&mut self) -> anyhow::Result<Option<PacketFrame>> {
-        let mut r = &*self.buf;
-
-        let packet_len = match VarInt::decode_partial(&mut r) {
-            Ok(len) => len,
-            Err(VarIntDecodeError::Incomplete) => return Ok(None),
-            Err(VarIntDecodeError::TooLarge) => bail!("malformed packet length VarInt"),
-        };
-
-        ensure!(
-            (0..=MAX_PACKET_SIZE).contains(&packet_len),
-            "packet length of {packet_len} is out of bounds"
-        );
-
-        if r.len() < packet_len as usize {
-            // Not enough data arrived yet.
-            return Ok(None);
-        }
-
-        let packet_len_len = VarInt(packet_len).written_size();
-
-        let mut data;
-
-        self.buf.advance(packet_len_len);
-
-        data = self.buf.split_to(packet_len as usize);
-
-        // Decode the leading packet ID.
-        r = &*data;
-        let packet_id = VarInt::decode(&mut r)
-            .context("failed to decode packet ID")?
-            .0;
-
-        data.advance(data.len() - r.len());
-
-        Ok(Some(PacketFrame {
-            id: packet_id,
-            body: data,
-        }))
-    }
-
-    pub fn queue_bytes(&mut self, mut bytes: BytesMut) {
-        self.buf.unsplit(bytes);
-    }
-
-    pub fn take_capacity(&mut self) -> BytesMut {
-        self.buf.split_off(self.buf.len())
-    }
-
-    pub fn reserve(&mut self, additional: usize) {
-        self.buf.reserve(additional);
-    }
-}
-
-const READ_BUF_SIZE: usize = 4096;
-
-#[derive(Default)]
-pub struct PacketEncoder {
-    buf: BytesMut,
-}
-
-impl PacketEncoder {
-    #[allow(
-        clippy::cast_possible_truncation,
-        clippy::cast_possible_wrap,
-        clippy::cast_sign_loss,
-        clippy::min_ident_chars
-    )]
-    pub fn append_packet<P>(&mut self, pkt: &P) -> anyhow::Result<()>
-    where
-        P: Packet + Writable,
-    {
-        let start_len = self.buf.len();
-
-        let mut writer = (&mut self.buf).writer();
-        VarInt(P::ID).write(&mut writer)?;
-
-        pkt.write(&mut writer)?;
-
-        let data_len = self.buf.len() - start_len;
-
-        let packet_len = data_len;
-
-        ensure!(
-            packet_len <= MAX_PACKET_SIZE as usize,
-            "packet exceeds maximum length"
-        );
-
-        let packet_len_size = VarInt(packet_len as i32).written_size();
-
-        self.buf.put_bytes(0, packet_len_size);
-        self.buf
-            .copy_within(start_len..start_len + data_len, start_len + packet_len_size);
-
-        #[allow(clippy::indexing_slicing)]
-        let mut front = &mut self.buf[start_len..];
-        VarInt(packet_len as i32).write(&mut front)?;
-
-        Ok(())
-    }
-
-    /// Takes all the packets written so far and encrypts them if encryption is
-    /// enabled.
-    pub fn take(&mut self) -> BytesMut {
-        self.buf.split()
-    }
-}
-
-struct Io {
-    stream: TcpStream,
-    dec: PacketDecoder,
-    enc: PacketEncoder,
-    frame: PacketFrame,
-}
-
-impl Io {
-    pub async fn recv_packet<'a, P>(&'a mut self) -> anyhow::Result<P>
-    where
-        P: Packet + Readable<'a>,
-    {
-        loop {
-            if let Some(frame) = self.dec.try_next_packet()? {
-                self.frame = frame;
-                return self.frame.decode();
-            }
-
-            self.dec.reserve(READ_BUF_SIZE);
-            let mut buf = self.dec.take_capacity();
-
->>>>>>> 57f6cc1e
             if self.stream.read_buf(&mut buf).await? == 0 {
                 return Err(io::Error::from(ErrorKind::UnexpectedEof).into());
             }
@@ -301,7 +107,6 @@
             // This should always be an O(1) unsplit because we reserved space earlier and
             // the call to `read_buf` shouldn't have grown the allocation.
             self.dec.queue_bytes(buf);
-<<<<<<< HEAD
         }
     }
 
@@ -406,59 +211,10 @@
         info!("connection from {ip}");
 
         let HandshakeC2s {
-=======
-        }
-    }
-
-    pub async fn recv_packet_raw(&mut self) -> anyhow::Result<PacketFrame> {
-        loop {
-            if let Some(frame) = self.dec.try_next_packet()? {
-                return Ok(frame);
-            }
-
-            self.dec.reserve(READ_BUF_SIZE);
-            let mut buf = self.dec.take_capacity();
-
-            if self.stream.read_buf(&mut buf).await? == 0 {
-                return Err(io::Error::from(ErrorKind::UnexpectedEof).into());
-            }
-
-            // This should always be an O(1) unsplit because we reserved space earlier and
-            // the call to `read_buf` shouldn't have grown the allocation.
-            self.dec.queue_bytes(buf);
-        }
-    }
-
-    fn new(stream: TcpStream) -> Self {
-        Self {
-            stream,
-            dec: PacketDecoder::default(),
-            enc: PacketEncoder::default(),
-            frame: PacketFrame::default(),
-        }
-    }
-
-    pub(crate) async fn send_packet<P>(&mut self, pkt: &P) -> anyhow::Result<()>
-    where
-        P: Packet + Writable,
-    {
-        self.enc.append_packet(pkt)?;
-        let bytes = self.enc.take();
-        self.stream.write_all(&bytes).await?;
-        Ok(())
-    }
-
-    #[instrument(skip(self))]
-    async fn process(mut self, id: usize) -> anyhow::Result<()> {
-        let serverbound::Handshake {
->>>>>>> 57f6cc1e
             protocol_version,
             server_port,
             next_state,
-<<<<<<< HEAD
             ..
-=======
->>>>>>> 57f6cc1e
         } = self.recv_packet().await?;
 
         let version = protocol_version.0;
@@ -477,7 +233,6 @@
         Ok(())
     }
 
-<<<<<<< HEAD
     async fn server_login(mut self) -> anyhow::Result<()> {
         debug!("[[start login phase]]");
 
@@ -490,22 +245,6 @@
         profile_id.context("missing profile id")?;
 
         let username: Box<str> = Box::from(username.0);
-=======
-    // The login process is as follows:
-    // 1. C→S: Handshake with Next State set to 2 (login)
-    // 2. C→S: Login Start
-    // 3. S→C: Encryption Request
-    // 4. Client auth
-    // 5. C→S: Encryption Response
-    // 6. Server auth, both enable encryption
-    // 7. S→C: Set Compression (optional)
-    // 8. S→C: Login Success
-    // 9. C→S: Login Acknowledged
-    async fn login(mut self) -> anyhow::Result<()> {
-        debug!("login");
-
-        let serverbound::LoginStart { username, uuid } = self.recv_packet().await?;
->>>>>>> 57f6cc1e
 
         let packet = LoginSuccessS2c {
             uuid: offline_uuid(&username)?,
@@ -518,29 +257,10 @@
 
         self.main_loop().await?;
 
-        let username = username.to_owned();
-
-        let packet = clientbound::LoginSuccess {
-            uuid,
-            username: &username,
-            properties: vec![],
-        };
-
-        debug!("sending {packet:?}");
-
-        self.send_packet(&packet).await?;
-
-        let serverbound::LoginAcknowledged = self.recv_packet().await?;
-
-        debug!("received login acknowledged");
-
-        self.main_loop().await?;
-
         Ok(())
     }
 
     async fn main_loop(mut self) -> anyhow::Result<()> {
-<<<<<<< HEAD
         use valence_protocol::packets::play;
         info!("[[ start main phase ]]");
 
@@ -548,7 +268,7 @@
 
         let mut codec = RegistryCodec::default();
 
-        let registry_codec = registry_codec_raw(&codec);
+        let registry_codec = registry_codec_raw(&codec)?;
 
         let dimension_names: BTreeSet<Ident<Cow<str>>> = codec
             .registry(BiomeRegistry::KEY)
@@ -698,17 +418,6 @@
     async fn server_status(mut self) -> anyhow::Result<()> {
         debug!("status");
         let status::QueryRequestC2s = self.recv_packet().await?;
-=======
-        loop {
-            let packet = self.recv_packet_raw().await?;
-            debug!("received {packet:?}");
-        }
-    }
-
-    async fn status(mut self) -> anyhow::Result<()> {
-        debug!("status");
-        let serverbound::StatusRequest = self.recv_packet().await?;
->>>>>>> 57f6cc1e
 
         let json = json!({
             "version": {
@@ -724,7 +433,6 @@
         });
 
         let json = serde_json::to_string_pretty(&json)?;
-<<<<<<< HEAD
 
         let send = status::QueryResponseS2c { json: &json };
 
@@ -738,20 +446,6 @@
         debug!("read ping {}", payload);
 
         let pong = status::QueryPongS2c { payload };
-=======
-
-        let send = clientbound::StatusResponse { json: &json };
-
-        self.send_packet(&send).await?;
-
-        debug!("wrote status response");
-
-        let serverbound::Ping { payload } = self.recv_packet().await?;
-
-        debug!("read ping {}", payload);
-
-        let pong = clientbound::Pong { payload };
->>>>>>> 57f6cc1e
         self.send_packet(&pong).await?;
 
         Ok(())
@@ -764,13 +458,7 @@
     }
 }
 
-<<<<<<< HEAD
 async fn server() -> anyhow::Result<()> {
-=======
-#[tokio::main]
-async fn main() -> anyhow::Result<()> {
-    tracing_subscriber::fmt::init();
->>>>>>> 57f6cc1e
     // start socket 25565
     let listener = TcpListener::bind("0.0.0.0:25565").await?;
 
@@ -781,11 +469,7 @@
         let (stream, _) = listener.accept().await?;
 
         let process = Io::new(stream);
-<<<<<<< HEAD
         let action = process.server_process(id);
-=======
-        let action = process.process(id);
->>>>>>> 57f6cc1e
         let action = print_errors(action);
 
         tokio::spawn(action);
@@ -809,7 +493,7 @@
     server().await
 }
 
-fn registry_codec_raw(codec: &RegistryCodec) -> Compound {
+fn registry_codec_raw(codec: &RegistryCodec) -> anyhow::Result<Compound> {
     // codec.cached_codec.clear();
 
     let mut compound = Compound::default();
@@ -818,8 +502,9 @@
         let mut value = vec![];
 
         for (id, v) in reg.iter().enumerate() {
+            let id = i32::try_from(id).context("id too large")?;
             value.push(compound! {
-                "id" => id as i32,
+                "id" => id,
                 "name" => v.name.as_str(),
                 "element" => v.element.clone(),
             });
@@ -833,5 +518,5 @@
         compound.insert(reg_name.as_str(), registry);
     }
 
-    compound
+    Ok(compound)
 }