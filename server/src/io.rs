--- conflicted
+++ resolved
@@ -1,11 +1,5 @@
 #![allow(clippy::module_name_repetitions)]
 
-<<<<<<< HEAD
-// this 
-#![allow(clippy::future_not_send)]
-
-use std::{borrow::Cow, cell::UnsafeCell, collections::BTreeSet, io, io::ErrorKind, sync::Mutex};
-=======
 use std::{
     borrow::Cow,
     cell::UnsafeCell,
@@ -19,7 +13,6 @@
     },
     time::{Duration, Instant},
 };
->>>>>>> 692999d1
 
 use anyhow::{ensure, Context};
 use base64::Engine;
